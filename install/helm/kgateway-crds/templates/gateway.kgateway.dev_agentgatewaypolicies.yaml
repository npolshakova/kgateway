---
apiVersion: apiextensions.k8s.io/v1
kind: CustomResourceDefinition
metadata:
  annotations:
    controller-gen.kubebuilder.io/version: v0.19.1-0.20251023132335-bf7d6b742e6a
  labels:
    app: kgateway
    app.kubernetes.io/name: kgateway
    gateway.networking.k8s.io/policy: Direct
  name: agentgatewaypolicies.gateway.kgateway.dev
spec:
  group: gateway.kgateway.dev
  names:
    categories:
    - kgateway
    kind: AgentgatewayPolicy
    listKind: AgentgatewayPolicyList
    plural: agentgatewaypolicies
    shortNames:
    - agpol
    singular: agentgatewaypolicy
  scope: Namespaced
  versions:
  - additionalPrinterColumns:
    - description: Agentgateway policy acceptance status
      jsonPath: .status.ancestors[*].conditions[?(@.type=='Accepted')].status
      name: Accepted
      type: string
    - description: Agentgateway policy attachment status
      jsonPath: .status.ancestors[*].conditions[?(@.type=='Attached')].status
      name: Attached
      type: string
    name: v1alpha1
    schema:
      openAPIV3Schema:
        properties:
          apiVersion:
            description: |-
              APIVersion defines the versioned schema of this representation of an object.
              Servers should convert recognized schemas to the latest internal value, and
              may reject unrecognized values.
              More info: https://git.k8s.io/community/contributors/devel/sig-architecture/api-conventions.md#resources
            type: string
          kind:
            description: |-
              Kind is a string value representing the REST resource this object represents.
              Servers may infer this from the endpoint the client submits requests to.
              Cannot be updated.
              In CamelCase.
              More info: https://git.k8s.io/community/contributors/devel/sig-architecture/api-conventions.md#types-kinds
            type: string
          metadata:
            type: object
          spec:
            description: spec defines the desired state of AgentgatewayPolicy.
            properties:
              backend:
                description: |-
                  backend defines settings for how to connect to destination backends.

                  A backend policy can target a Gateway (optionally, with a sectionName indicating the listener), ListenerSet, Route
                  (optionally, with a sectionName indicating the route rule), or a Service/Backend (optionally, with a sectionName
                  indicating the port (for Service) or sub-backend (for Backend).

                  Note that a backend policy applies when connecting to a specific destination backend. Targeting a higher level
                  resource, like Gateway, is just a way to easily apply a policy to a group of backends.

                  When multiple policies are selected for a given request, they are merged on a field-level basis, but not a deep
                  merge. Precedence is given to more precise policies: Gateway < Listener < Route < Route Rule < Backend/Service. For
                  example, if a Gateway policy sets 'tcp' and 'tls', and a Backend policy sets 'tls', the effective policy would be
                  'tcp' from the Gateway, and 'tls' from the Backend.
                properties:
                  ai:
                    description: ai specifies settings for AI workloads. This is only
                      applicable when connecting to a Backend of type 'ai'.
                    properties:
                      defaults:
                        description: Provide defaults to merge with user input fields.
                        items:
                          description: |-
                            FieldDefault provides default values for specific fields in the JSON request body sent to the LLM provider.
                            These defaults are merged with the user-provided request to ensure missing fields are populated.

                            User input fields here refer to the fields in the JSON request body that a client sends when making a request to the LLM provider.
                            Defaults set here do _not_ override those user-provided values unless you explicitly set `override` to `true`.

                            Example: Setting a default system field for Anthropic, which does not support system role messages:
                            ```yaml
                            defaults:
                              - field: "system"
                                value: "answer all questions in French"

                            ```

                            Example: Setting a default temperature and overriding `max_tokens`:
                            ```yaml
                            defaults:
                              - field: "temperature"
                                value: "0.5"
                              - field: "max_tokens"
                                value: "100"
                                override: true

                            ```

                            Example: Setting custom lists fields:
                            ```yaml
                            defaults:
                              - field: "custom_integer_list"
                                value: "[1,2,3]"
                              - field: "custom_string_list"
                                value: '["one","two","three"]'
                                override: true

                            ```

                            Note: The `field` values correspond to keys in the JSON request body, not fields in this CRD.
                          properties:
                            field:
                              description: The name of the field.
                              minLength: 1
                              type: string
                            override:
                              default: false
                              description: |-
                                Whether to override the field's value if it already exists.
                                Defaults to false.
                              type: boolean
                            value:
                              description: The field default value, which can be any
                                JSON Data Type.
                              minLength: 1
                              type: string
                          required:
                          - field
                          - value
                          type: object
                        maxItems: 64
                        minItems: 1
                        type: array
                      modelAliases:
                        additionalProperties:
                          type: string
                        description: |-
                          ModelAliases maps friendly model names to actual provider model names.
                          Example: {"fast": "gpt-3.5-turbo", "smart": "gpt-4-turbo"}
                          Note: This field is only applicable when using the agentgateway data plane.
                        maxProperties: 64
                        type: object
                      overrides:
                        items:
                          description: |-
                            FieldDefault provides default values for specific fields in the JSON request body sent to the LLM provider.
                            These defaults are merged with the user-provided request to ensure missing fields are populated.

                            User input fields here refer to the fields in the JSON request body that a client sends when making a request to the LLM provider.
                            Defaults set here do _not_ override those user-provided values unless you explicitly set `override` to `true`.

                            Example: Setting a default system field for Anthropic, which does not support system role messages:
                            ```yaml
                            defaults:
                              - field: "system"
                                value: "answer all questions in French"

                            ```

                            Example: Setting a default temperature and overriding `max_tokens`:
                            ```yaml
                            defaults:
                              - field: "temperature"
                                value: "0.5"
                              - field: "max_tokens"
                                value: "100"
                                override: true

                            ```

                            Example: Setting custom lists fields:
                            ```yaml
                            defaults:
                              - field: "custom_integer_list"
                                value: "[1,2,3]"
                              - field: "custom_string_list"
                                value: '["one","two","three"]'
                                override: true

                            ```

                            Note: The `field` values correspond to keys in the JSON request body, not fields in this CRD.
                          properties:
                            field:
                              description: The name of the field.
                              minLength: 1
                              type: string
                            override:
                              default: false
                              description: |-
                                Whether to override the field's value if it already exists.
                                Defaults to false.
                              type: boolean
                            value:
                              description: The field default value, which can be any
                                JSON Data Type.
                              minLength: 1
                              type: string
                          required:
                          - field
                          - value
                          type: object
                        maxItems: 64
                        minItems: 1
                        type: array
                      prompt:
                        description: |-
                          Enrich requests sent to the LLM provider by appending and prepending system prompts. This can be configured only for
                          LLM providers that use the `CHAT` or `CHAT_STREAMING` API route type.
                        properties:
                          append:
                            description: A list of messages to be appended to the
                              prompt sent by the client.
                            items:
                              description: An entry for a message to prepend or append
                                to each prompt.
                              properties:
                                content:
                                  description: String content of the message.
                                  type: string
                                role:
                                  description: |-
                                    Role of the message. The available roles depend on the backend
                                    LLM provider model, such as `SYSTEM` or `USER` in the OpenAI API.
                                  type: string
                              required:
                              - content
                              - role
                              type: object
                            type: array
                          prepend:
                            description: A list of messages to be prepended to the
                              prompt sent by the client.
                            items:
                              description: An entry for a message to prepend or append
                                to each prompt.
                              properties:
                                content:
                                  description: String content of the message.
                                  type: string
                                role:
                                  description: |-
                                    Role of the message. The available roles depend on the backend
                                    LLM provider model, such as `SYSTEM` or `USER` in the OpenAI API.
                                  type: string
                              required:
                              - content
                              - role
                              type: object
                            type: array
                        type: object
                      promptCaching:
                        description: |-
                          PromptCaching enables automatic prompt caching for supported providers (AWS Bedrock).
                          Reduces API costs by caching static content like system prompts and tool definitions.
                          Only applicable for Bedrock Claude 3+ and Nova models.
                        properties:
                          cacheMessages:
                            default: true
                            description: |-
                              CacheMessages enables caching for conversation messages.
                              Caches all messages in the conversation for cost savings.
                            type: boolean
                          cacheSystem:
                            default: true
                            description: |-
                              CacheSystem enables caching for system prompts.
                              Inserts a cache point after all system messages.
                            type: boolean
                          cacheTools:
                            default: false
                            description: |-
                              CacheTools enables caching for tool definitions.
                              Inserts a cache point after all tool specifications.
                            type: boolean
                          minTokens:
                            default: 1024
                            description: |-
                              MinTokens specifies the minimum estimated token count
                              before caching is enabled. Uses rough heuristic (word count × 1.3) to estimate tokens.
                              Bedrock requires at least 1,024 tokens for caching to be effective.
                            minimum: 0
                            type: integer
                        type: object
                      promptGuard:
                        description: "AIPromptGuard configures a prompt guards to
                          block unwanted requests to the LLM provider and mask sensitive
                          data.\nPrompt guards can be used to reject requests based
                          on the content of the prompt, as well as\nmask responses
                          based on the content of the response.\n\nThis example rejects
                          any request prompts that contain\nthe string \"credit card\",
                          and masks any credit card numbers in the response.\n```yaml\npromptGuard:\n\n\trequest:\n\t
                          \ customResponse:\n\t    message: \"Rejected due to inappropriate
                          content\"\n\t  regex:\n\t    action: REJECT\n\t    matches:\n\t
                          \   - pattern: \"credit card\"\n\t      name: \"CC\"\n\tresponse:\n\t
                          \ regex:\n\t    builtins:\n\t    - CREDIT_CARD\n\t    action:
                          MASK\n\n```"
                        properties:
                          request:
                            description: Prompt guards to apply to requests sent by
                              the client.
                            properties:
                              customResponse:
                                description: |-
                                  A custom response message to return to the client. If not specified, defaults to
                                  "The request was rejected due to inappropriate content".
                                properties:
                                  message:
                                    default: The request was rejected due to inappropriate
                                      content
                                    description: |-
                                      A custom response message to return to the client. If not specified, defaults to
                                      "The request was rejected due to inappropriate content".
                                    type: string
                                  statusCode:
                                    default: 403
                                    description: The status code to return to the
                                      client. Defaults to 403.
                                    format: int32
                                    maximum: 599
                                    minimum: 200
                                    type: integer
                                type: object
                              moderation:
                                description: |-
                                  Pass prompt data through an external moderation model endpoint,
                                  which compares the request prompt input to predefined content rules.
                                properties:
                                  openAIModeration:
                                    description: |-
                                      Pass prompt data through an external moderation model endpoint,
                                      which compares the request prompt input to predefined content rules.
                                      Configure an OpenAI moderation endpoint.
                                    properties:
                                      authToken:
                                        description: |-
                                          The authorization token that the AI gateway uses to access the OpenAI API.
                                          This token is automatically sent in the `Authorization` header of the
                                          request and prefixed with `Bearer`.
                                        properties:
                                          inline:
                                            description: |-
                                              Provide the token directly in the configuration for the Backend.
                                              This option is the least secure. Only use this option for quick tests such as trying out AI Gateway.
                                            type: string
                                          kind:
                                            description: |-
                                              Kind specifies which type of authorization token is being used.
                                              Must be one of: "Inline", "SecretRef", "Passthrough".
                                            enum:
                                            - Inline
                                            - SecretRef
                                            - Passthrough
                                            type: string
                                          secretRef:
                                            description: |-
                                              Store the API key in a Kubernetes secret in the same namespace as the Backend.
                                              Then, refer to the secret in the Backend configuration. This option is more secure than an inline token,
                                              because the API key is encoded and you can restrict access to secrets through Authorization rules.
                                              You might use this option in proofs of concept, controlled development and staging environments,
                                              or well-controlled prod environments that use secrets.
                                            properties:
                                              name:
                                                default: ""
                                                description: |-
                                                  Name of the referent.
                                                  This field is effectively required, but due to backwards compatibility is
                                                  allowed to be empty. Instances of this type with an empty value here are
                                                  almost certainly wrong.
                                                  More info: https://kubernetes.io/docs/concepts/overview/working-with-objects/names/#names
                                                type: string
                                            type: object
                                            x-kubernetes-map-type: atomic
                                        required:
                                        - kind
                                        type: object
                                        x-kubernetes-validations:
                                        - message: at most one of the fields in [inline
                                            secretRef] may be set
                                          rule: '[has(self.inline),has(self.secretRef)].filter(x,x==true).size()
                                            <= 1'
                                      model:
                                        description: |-
                                          Optional: Override the model name, such as `gpt-4o-mini`.
                                          If unset, the model name is taken from the request.
                                          This setting can be useful when setting up model failover within the same LLM provider.
                                        type: string
                                    required:
                                    - authToken
                                    type: object
                                type: object
                              regex:
                                description: Regular expression (regex) matching for
                                  prompt guards and data masking.
                                properties:
                                  action:
                                    default: MASK
                                    description: |-
                                      The action to take if a regex pattern is matched in a request or response.
                                      This setting applies only to request matches. PromptguardResponse matches are always masked by default.
                                      Defaults to `MASK`.
                                    type: string
                                  builtins:
                                    description: |-
                                      A list of built-in regex patterns to match against the request or response.
                                      Matches and built-ins are additive.
                                    items:
                                      description: |-
                                        BuiltIn regex patterns for specific types of strings in prompts.
                                        For example, if you specify `CREDIT_CARD`, any credit card numbers
                                        in the request or response are matched.
                                      enum:
                                      - SSN
                                      - CREDIT_CARD
                                      - PHONE_NUMBER
                                      - EMAIL
                                      type: string
                                    type: array
                                  matches:
                                    description: |-
                                      A list of regex patterns to match against the request or response.
                                      Matches and built-ins are additive.
                                    items:
                                      description: RegexMatch configures the regular
                                        expression (regex) matching for prompt guards
                                        and data masking.
                                      properties:
                                        name:
                                          description: An optional name for this match,
                                            which can be used for debugging purposes.
                                          type: string
                                        pattern:
                                          description: The regex pattern to match
                                            against the request or response.
                                          type: string
                                      type: object
                                    type: array
                                type: object
                              webhook:
                                description: Configure a webhook to forward requests
                                  to for prompt guarding.
                                properties:
                                  forwardHeaderMatches:
                                    description: |-
                                      ForwardHeaderMatches defines a list of HTTP header matches that will be
                                      used to select the headers to forward to the webhook.
                                      Request headers are used when forwarding requests and response headers
                                      are used when forwarding responses.
                                      By default, no headers are forwarded.
                                    items:
                                      description: |-
                                        HTTPHeaderMatch describes how to select a HTTP route by matching HTTP request
                                        headers.
                                      properties:
                                        name:
                                          description: |-
                                            Name is the name of the HTTP Header to be matched. Name matching MUST be
                                            case-insensitive. (See https://tools.ietf.org/html/rfc7230#section-3.2).

                                            If multiple entries specify equivalent header names, only the first
                                            entry with an equivalent name MUST be considered for a match. Subsequent
                                            entries with an equivalent header name MUST be ignored. Due to the
                                            case-insensitivity of header names, "foo" and "Foo" are considered
                                            equivalent.

                                            When a header is repeated in an HTTP request, it is
                                            implementation-specific behavior as to how this is represented.
                                            Generally, proxies should follow the guidance from the RFC:
                                            https://www.rfc-editor.org/rfc/rfc7230.html#section-3.2.2 regarding
                                            processing a repeated header, with special handling for "Set-Cookie".
                                          maxLength: 256
                                          minLength: 1
                                          pattern: ^[A-Za-z0-9!#$%&'*+\-.^_\x60|~]+$
                                          type: string
                                        type:
                                          default: Exact
                                          description: |-
                                            Type specifies how to match against the value of the header.

                                            Support: Core (Exact)

                                            Support: Implementation-specific (RegularExpression)

                                            Since RegularExpression HeaderMatchType has implementation-specific
                                            conformance, implementations can support POSIX, PCRE or any other dialects
                                            of regular expressions. Please read the implementation's documentation to
                                            determine the supported dialect.
                                          enum:
                                          - Exact
                                          - RegularExpression
                                          type: string
                                        value:
                                          description: Value is the value of HTTP
                                            Header to be matched.
                                          maxLength: 4096
                                          minLength: 1
                                          type: string
                                      required:
                                      - name
                                      - value
                                      type: object
                                    type: array
                                  host:
                                    description: "Host to send the traffic to.\nNote:
                                      TLS is not currently supported for webhook.\nExample:\n```yaml\nhost:\n
                                      \ host: example.com  #The host name of the webhook
                                      endpoint.\n  port: 443 \t        #The port number
                                      on which the webhook is listening.\n```"
                                    properties:
                                      host:
                                        description: Host is the host name to use
                                          for the backend.
                                        minLength: 1
                                        type: string
                                      port:
                                        description: Port is the port to use for the
                                          backend.
                                        format: int32
                                        type: integer
                                    required:
                                    - host
                                    - port
                                    type: object
                                required:
                                - host
                                type: object
                            type: object
                          response:
                            description: Prompt guards to apply to responses returned
                              by the LLM provider.
                            properties:
                              regex:
                                description: Regular expression (regex) matching for
                                  prompt guards and data masking.
                                properties:
                                  action:
                                    default: MASK
                                    description: |-
                                      The action to take if a regex pattern is matched in a request or response.
                                      This setting applies only to request matches. PromptguardResponse matches are always masked by default.
                                      Defaults to `MASK`.
                                    type: string
                                  builtins:
                                    description: |-
                                      A list of built-in regex patterns to match against the request or response.
                                      Matches and built-ins are additive.
                                    items:
                                      description: |-
                                        BuiltIn regex patterns for specific types of strings in prompts.
                                        For example, if you specify `CREDIT_CARD`, any credit card numbers
                                        in the request or response are matched.
                                      enum:
                                      - SSN
                                      - CREDIT_CARD
                                      - PHONE_NUMBER
                                      - EMAIL
                                      type: string
                                    type: array
                                  matches:
                                    description: |-
                                      A list of regex patterns to match against the request or response.
                                      Matches and built-ins are additive.
                                    items:
                                      description: RegexMatch configures the regular
                                        expression (regex) matching for prompt guards
                                        and data masking.
                                      properties:
                                        name:
                                          description: An optional name for this match,
                                            which can be used for debugging purposes.
                                          type: string
                                        pattern:
                                          description: The regex pattern to match
                                            against the request or response.
                                          type: string
                                      type: object
                                    type: array
                                type: object
                              webhook:
                                description: Configure a webhook to forward responses
                                  to for prompt guarding.
                                properties:
                                  forwardHeaderMatches:
                                    description: |-
                                      ForwardHeaderMatches defines a list of HTTP header matches that will be
                                      used to select the headers to forward to the webhook.
                                      Request headers are used when forwarding requests and response headers
                                      are used when forwarding responses.
                                      By default, no headers are forwarded.
                                    items:
                                      description: |-
                                        HTTPHeaderMatch describes how to select a HTTP route by matching HTTP request
                                        headers.
                                      properties:
                                        name:
                                          description: |-
                                            Name is the name of the HTTP Header to be matched. Name matching MUST be
                                            case-insensitive. (See https://tools.ietf.org/html/rfc7230#section-3.2).

                                            If multiple entries specify equivalent header names, only the first
                                            entry with an equivalent name MUST be considered for a match. Subsequent
                                            entries with an equivalent header name MUST be ignored. Due to the
                                            case-insensitivity of header names, "foo" and "Foo" are considered
                                            equivalent.

                                            When a header is repeated in an HTTP request, it is
                                            implementation-specific behavior as to how this is represented.
                                            Generally, proxies should follow the guidance from the RFC:
                                            https://www.rfc-editor.org/rfc/rfc7230.html#section-3.2.2 regarding
                                            processing a repeated header, with special handling for "Set-Cookie".
                                          maxLength: 256
                                          minLength: 1
                                          pattern: ^[A-Za-z0-9!#$%&'*+\-.^_\x60|~]+$
                                          type: string
                                        type:
                                          default: Exact
                                          description: |-
                                            Type specifies how to match against the value of the header.

                                            Support: Core (Exact)

                                            Support: Implementation-specific (RegularExpression)

                                            Since RegularExpression HeaderMatchType has implementation-specific
                                            conformance, implementations can support POSIX, PCRE or any other dialects
                                            of regular expressions. Please read the implementation's documentation to
                                            determine the supported dialect.
                                          enum:
                                          - Exact
                                          - RegularExpression
                                          type: string
                                        value:
                                          description: Value is the value of HTTP
                                            Header to be matched.
                                          maxLength: 4096
                                          minLength: 1
                                          type: string
                                      required:
                                      - name
                                      - value
                                      type: object
                                    type: array
                                  host:
                                    description: "Host to send the traffic to.\nNote:
                                      TLS is not currently supported for webhook.\nExample:\n```yaml\nhost:\n
                                      \ host: example.com  #The host name of the webhook
                                      endpoint.\n  port: 443 \t        #The port number
                                      on which the webhook is listening.\n```"
                                    properties:
                                      host:
                                        description: Host is the host name to use
                                          for the backend.
                                        minLength: 1
                                        type: string
                                      port:
                                        description: Port is the port to use for the
                                          backend.
                                        format: int32
                                        type: integer
                                    required:
                                    - host
                                    - port
                                    type: object
                                required:
                                - host
                                type: object
                            type: object
                        type: object
                    type: object
                  auth:
                    description: auth defines settings for managing authentication
                      to the backend
                    properties:
                      key:
                        description: |-
                          key provides an inline key to use as the value of the Authorization header.
                          This option is the least secure; usage of a Secret is preferred.
                        maxLength: 2048
                        type: string
                      secretRef:
                        description: |-
                          secretRef references a Kubernetes secret storing the key to use the authorization value. This must be stored in the
                          'Authorization' key.
                        properties:
                          name:
                            default: ""
                            description: |-
                              Name of the referent.
                              This field is effectively required, but due to backwards compatibility is
                              allowed to be empty. Instances of this type with an empty value here are
                              almost certainly wrong.
                              More info: https://kubernetes.io/docs/concepts/overview/working-with-objects/names/#names
                            type: string
                        type: object
                        x-kubernetes-map-type: atomic
                    type: object
                  http:
                    description: http defines settings for managing HTTP requests
                      to the backend.
                    properties:
                      http2ConnectionWindowSize:
                        description: http2ConnectionWindowSize indicates the initial
                          window size for connection-level flow control / for received
                          data.
                        format: int32
                        minimum: 1
                        type: integer
                      http2FrameSize:
                        description: |-
                          http2FrameSize sets the maxmimum frame size to use.
                          If unset, this defaults to 16kb
                        format: int32
                        maximum: 1677215
                        minimum: 16384
                        type: integer
                      http2KeepaliveInterval:
                        type: string
                        x-kubernetes-validations:
                        - message: invalid duration value
                          rule: matches(self, '^([0-9]{1,5}(h|m|s|ms)){1,4}$')
                        - message: http2KeepaliveInterval must be at least 1 second
                          rule: duration(self) >= duration('1s')
                      http2KeepaliveTimeout:
                        type: string
                        x-kubernetes-validations:
                        - message: invalid duration value
                          rule: matches(self, '^([0-9]{1,5}(h|m|s|ms)){1,4}$')
                        - message: http2KeepaliveTimeout must be at least 1 second
                          rule: duration(self) >= duration('1s')
                      http2WindowSize:
                        description: http2WindowSize indicates the initial window
                          size for stream-level flow control / for received data.
                        format: int32
                        minimum: 1
                        type: integer
                      poolIdleTimeout:
                        description: poolIdleTimeout sets the timeout for idle sockets
                          to be kept-alive for re-use in the connection pool.
                        type: string
                    type: object
                  mcp:
                    description: mcp specifies settings for MCP workloads. This is
                      only applicable when connecting to a Backend of type 'mcp'.
                    properties:
                      authorization:
                        description: |-
                          authorization defines MCP level authorization. Unlike authorization at the HTTP level, which will reject
                          unauthorized requests with a 403 error, this policy works at the MCP level.

                          List operations, such as list_tools, will have each item evaluated. Items that do not meet the rule will be filtered.

                          Get or call operations, such as call_tool, will evaluate the specific item and reject requests that do not meet the rule.
                        properties:
                          action:
                            default: Allow
                            description: |-
                              Action defines whether the rule allows or denies the request if matched.
                              If unspecified, the default is "Allow".
                            enum:
                            - Allow
                            - Deny
                            type: string
                          policy:
                            description: |-
                              Policy specifies the Authorization rule to evaluate.
                              A policy matches when **any** of the conditions evaluates to true.
                            properties:
                              matchExpressions:
                                description: |-
                                  MatchExpressions defines a set of conditions that must be satisfied for the rule to match.
                                  These expression should be in the form of a Common Expression Language (CEL) expression.
                                items:
                                  description: A Common Expression Language (CEL)
                                    expression. See https://agentgateway.dev/docs/reference/cel/
                                    for more info.
                                  maxLength: 16384
                                  minLength: 1
                                  type: string
                                maxItems: 256
                                minItems: 1
                                type: array
                            required:
                            - matchExpressions
                            type: object
                        required:
                        - policy
                        type: object
                    type: object
                    x-kubernetes-validations:
                    - message: at least one of the fields in [authorization] must
                        be set
                      rule: '[has(self.authorization)].filter(x,x==true).size() >=
                        1'
                  tcp:
                    description: tcp defines settings for managing TCP connections
                      to the backend.
                    properties:
                      connectTimeout:
                        description: connectTimeout defines the deadline for establishing
                          a connection to the destination.
                        type: string
                        x-kubernetes-validations:
                        - message: invalid duration value
                          rule: matches(self, '^([0-9]{1,5}(h|m|s|ms)){1,4}$')
                        - message: connectTimeout must be at least 100ms
                          rule: duration(self) >= duration('100ms')
                      keepalive:
                        description: keepAlive defines settings for enabling TCP keepalives
                          on the connection.
                        properties:
                          interval:
                            description: |-
                              interval specifies the number of seconds between keep-alive probes.
                              If unset, this defaults to 180s.
                            type: string
                            x-kubernetes-validations:
                            - message: invalid duration value
                              rule: matches(self, '^([0-9]{1,5}(h|m|s|ms)){1,4}$')
                            - message: interval must be at least 1 second
                              rule: duration(self) >= duration('1s')
                          retries:
                            description: |-
                              retries specifies the maximum number of keep-alive probes to send before dropping the connection.
                              If unset, this defaults to 9.
                            format: int32
                            maximum: 64
                            minimum: 1
                            type: integer
                          time:
                            description: |-
                              time specifies the number of seconds a connection needs to be idle before keep-alive probes start being sent.
                              If unset, this defaults to 180s.
                            type: string
                            x-kubernetes-validations:
                            - message: invalid duration value
                              rule: matches(self, '^([0-9]{1,5}(h|m|s|ms)){1,4}$')
                            - message: time must be at least 1 second
                              rule: duration(self) >= duration('1s')
                        type: object
                    type: object
                  tls:
                    description: |-
                      tls defines settings for managing TLS connections to the backend.

                      If this field is set, TLS will be initiated to the backend; the system trusted CA certificates will be used to
                      validate the server, and the SNI will automatically be set based on the destination.
                    properties:
                      alpnProtocols:
                        description: |-
                          alpnProtocols sets the Application Level Protocol Negotiation (ALPN) value to use in the TLS handshake.

                          If not present, defaults to ["h2", "http/1.1"].
                        items:
                          maxLength: 64
                          type: string
                        maxItems: 16
                        minItems: 1
                        type: array
                      caCertificateRefs:
                        description: |
                          caCertificateRefs defines the CA certificate ConfigMap to use to verify the server certificate.
                          If unset, the system's trusted certificates are used.
                        items:
                          description: |-
                            LocalObjectReference contains enough information to let you locate the
                            referenced object inside the same namespace.
                          properties:
                            name:
                              default: ""
                              description: |-
                                Name of the referent.
                                This field is effectively required, but due to backwards compatibility is
                                allowed to be empty. Instances of this type with an empty value here are
                                almost certainly wrong.
                                More info: https://kubernetes.io/docs/concepts/overview/working-with-objects/names/#names
                              type: string
                          type: object
                          x-kubernetes-map-type: atomic
                        maxItems: 1
                        type: array
                        x-kubernetes-list-type: atomic
                      insecureSkipVerify:
                        description: |-
                          insecureSkipVerify originates TLS but skips verification of the backend's certificate.
                          WARNING: This is an insecure option that should only be used if the risks are understood.

                          There are two modes:
                          * All disables all TLS verification
                          * Hostname verifies the CA certificate is trusted, but ignores any mismatch of hostname/SANs. Note that this method
                           is still insecure; prefer setting verifySubjectAltNames to customize the valid hostnames if possible.
                        enum:
                        - All
                        - Hostname
                        type: string
                      mtlsCertificateRef:
                        description: |
                          mtlsCertificateRef enables mutual TLS to the backend, using the specified key (tls.key) and cert (tls.crt) from the
                          refenced Secret.

                          An optional 'ca.cert' field, if present, will be used to verify the server certificate if present. If
                          caCertificateRefs is also specified, the caCertificateRefs field takes priority.

                          If unspecified, no client certificate will be used.
                        items:
                          description: |-
                            LocalObjectReference contains enough information to let you locate the
                            referenced object inside the same namespace.
                          properties:
                            name:
                              default: ""
                              description: |-
                                Name of the referent.
                                This field is effectively required, but due to backwards compatibility is
                                allowed to be empty. Instances of this type with an empty value here are
                                almost certainly wrong.
                                More info: https://kubernetes.io/docs/concepts/overview/working-with-objects/names/#names
                              type: string
                          type: object
                          x-kubernetes-map-type: atomic
                        maxItems: 1
                        type: array
                        x-kubernetes-list-type: atomic
                      sni:
                        description: |-
                          sni specifies the Server Name Indicator (SNI) to be used in the TLS handshake. If unset, the SNI is automatically
                          set based on the destination hostname.
                        maxLength: 253
                        minLength: 1
                        pattern: ^[a-z0-9]([-a-z0-9]*[a-z0-9])?(\.[a-z0-9]([-a-z0-9]*[a-z0-9])?)*$
                        type: string
                      verifySubjectAltNames:
                        description: |-
                          verifySubjectAltNames specifies the Subject Alternative Names (SAN) to verify in the server certificate.
                          If not present, the destination hostname is automatically used.
                        items:
                          maxLength: 256
                          type: string
                        maxItems: 16
                        minItems: 1
                        type: array
                    type: object
                    x-kubernetes-validations:
                    - message: insecureSkipVerify All and caCertificateRefs may not
                        be set together
                      rule: 'has(self.insecureSkipVerify) && self.insecureSkipVerify
                        == ''All'' ? !has(self.caCertificateRefs) : true'
                    - message: at most one of the fields in [verifySubjectAltNames
                        insecureSkipVerify] may be set
                      rule: '[has(self.verifySubjectAltNames),has(self.insecureSkipVerify)].filter(x,x==true).size()
                        <= 1'
                type: object
                x-kubernetes-validations:
                - message: at least one of the fields in [tcp tls http auth mcp ai]
                    must be set
                  rule: '[has(self.tcp),has(self.tls),has(self.http),has(self.auth),has(self.mcp),has(self.ai)].filter(x,x==true).size()
                    >= 1'
              frontend:
                description: |-
                  frontend defines settings for how to handle incoming traffic.

                  A frontend policy can only target a Gateway. Listener and ListenerSet are not valid targets.

                  When multiple policies are selected for a given request, they are merged on a field-level basis, but not a deep
                  merge. For example, policy A sets 'tcp' and 'tls', and policy B sets 'tls', the effective policy would be 'tcp' from
                  policy A, and 'tls' from policy B.
                properties:
                  accessLog:
                    description: AccessLoggingConfig contains access logging configuration
                    properties:
                      attributes:
                        description: attributes specifies customizations to the key-value
                          pairs that are logged
                        properties:
                          add:
                            description: |-
                              add specifies additional key-value pairs to be added to each entry.
                              The value is a CEL expression. If the CEL expression fails to evaluate, the pair will be excluded.
                            items:
                              properties:
                                expression:
                                  description: A Common Expression Language (CEL)
                                    expression. See https://agentgateway.dev/docs/reference/cel/
                                    for more info.
                                  maxLength: 16384
                                  minLength: 1
                                  type: string
                                name:
                                  maxLength: 256
                                  type: string
                              required:
                              - expression
                              - name
                              type: object
                            minItems: 1
                            type: array
                          remove:
                            description: remove lists the default fields that should
                              be removed. For example, "http.method".
                            items:
                              maxLength: 64
                              type: string
                            maxItems: 32
                            minItems: 1
                            type: array
                        type: object
                        x-kubernetes-validations:
                        - message: at least one of the fields in [remove add] must
                            be set
                          rule: '[has(self.remove),has(self.add)].filter(x,x==true).size()
                            >= 1'
                      filter:
                        description: |-
                          filter specifies a CEL expression that is used to filter logs. A log will only be emitted if the expression evaluates
                          to 'true'.
                        maxLength: 16384
                        minLength: 1
                        type: string
                    type: object
                  http:
                    description: http defines settings on managing incoming HTTP requests.
                    properties:
                      http1IdleTimeout:
                        description: |-
                          http1IdleTimeout defines the timeout before an unused connection is closed.
                          If unset, this defaults to 10 minutes.
                        type: string
                        x-kubernetes-validations:
                        - message: invalid duration value
                          rule: matches(self, '^([0-9]{1,5}(h|m|s|ms)){1,4}$')
                        - message: http1IdleTimeout must be at least 1 second
                          rule: duration(self) >= duration('1s')
                      http1MaxHeaders:
                        description: |-
                          http1MaxHeaders defines the maximum number of headers that are allowed in HTTP/1.1 requests.
                          If unset, this defaults to 100.
                        format: int32
                        minimum: 1
                        type: integer
                      http2ConnectionWindowSize:
                        description: http2ConnectionWindowSize indicates the initial
                          window size for connection-level flow control for received
                          data.
                        format: int32
                        minimum: 1
                        type: integer
                      http2FrameSize:
                        description: |-
                          http2FrameSize sets the maxmimum frame size to use.
                          If unset, this defaults to 16kb
                        format: int32
                        maximum: 1677215
                        minimum: 16384
                        type: integer
                      http2KeepaliveInterval:
                        type: string
                        x-kubernetes-validations:
                        - message: invalid duration value
                          rule: matches(self, '^([0-9]{1,5}(h|m|s|ms)){1,4}$')
                        - message: http2KeepaliveInterval must be at least 1 second
                          rule: duration(self) >= duration('1s')
                      http2KeepaliveTimeout:
                        type: string
                        x-kubernetes-validations:
                        - message: invalid duration value
                          rule: matches(self, '^([0-9]{1,5}(h|m|s|ms)){1,4}$')
                        - message: http2KeepaliveTimeout must be at least 1 second
                          rule: duration(self) >= duration('1s')
                      http2WindowSize:
                        description: http2WindowSize indicates the initial window
                          size for stream-level flow control for received data.
                        format: int32
                        minimum: 1
                        type: integer
                      maxBufferSize:
                        description: |-
                          maxBufferSize defines the maximum size HTTP body that will be buffered into memory.
                          Bodies will only be buffered for policies which require buffering.
                          If unset, this defaults to 2mb.
                        format: int32
                        minimum: 1
                        type: integer
                    type: object
                    x-kubernetes-validations:
                    - message: at least one of the fields in [maxBufferSize http1MaxHeaders
                        http1IdleTimeout http2WindowSize http2ConnectionWindowSize
                        http2FrameSize http2KeepaliveInterval http2KeepaliveTimeout]
                        must be set
                      rule: '[has(self.maxBufferSize),has(self.http1MaxHeaders),has(self.http1IdleTimeout),has(self.http2WindowSize),has(self.http2ConnectionWindowSize),has(self.http2FrameSize),has(self.http2KeepaliveInterval),has(self.http2KeepaliveTimeout)].filter(x,x==true).size()
                        >= 1'
                  tcp:
                    description: tcp defines settings on managing incoming TCP connections.
                    properties:
                      keepalive:
                        description: keepalive defines settings for enabling TCP keepalives
                          on the connection.
                        properties:
                          interval:
                            description: |-
                              interval specifies the number of seconds between keep-alive probes.
                              If unset, this defaults to 180s.
                            type: string
                            x-kubernetes-validations:
                            - message: invalid duration value
                              rule: matches(self, '^([0-9]{1,5}(h|m|s|ms)){1,4}$')
                            - message: interval must be at least 1 second
                              rule: duration(self) >= duration('1s')
                          retries:
                            description: |-
                              retries specifies the maximum number of keep-alive probes to send before dropping the connection.
                              If unset, this defaults to 9.
                            format: int32
                            maximum: 64
                            minimum: 1
                            type: integer
                          time:
                            description: |-
                              time specifies the number of seconds a connection needs to be idle before keep-alive probes start being sent.
                              If unset, this defaults to 180s.
                            type: string
                            x-kubernetes-validations:
                            - message: invalid duration value
                              rule: matches(self, '^([0-9]{1,5}(h|m|s|ms)){1,4}$')
                            - message: time must be at least 1 second
                              rule: duration(self) >= duration('1s')
                        type: object
                    type: object
                    x-kubernetes-validations:
                    - message: at least one of the fields in [keepalive] must be set
                      rule: '[has(self.keepalive)].filter(x,x==true).size() >= 1'
                  tls:
                    description: tls defines settings on managing incoming TLS connections.
                    properties:
                      handshakeTimeout:
                        description: |-
                          handshakeTimeout specifies the deadline for a TLS handshake to complete.
                          If unset, this defaults to 15s.
                        type: string
                        x-kubernetes-validations:
                        - message: invalid duration value
                          rule: matches(self, '^([0-9]{1,5}(h|m|s|ms)){1,4}$')
                        - message: handshakeTimeout must be at least 100ms
                          rule: duration(self) >= duration('100ms')
                    type: object
                    x-kubernetes-validations:
                    - message: at least one of the fields in [handshakeTimeout] must
                        be set
                      rule: '[has(self.handshakeTimeout)].filter(x,x==true).size()
                        >= 1'
                  tracing:
                    description: Tracing contains various settings for OpenTelemetry
                      tracer.
                    properties:
                      attributes:
                        description: attributes specifies customizations to the key-value
                          pairs that are included in the trace
                        properties:
                          add:
                            description: |-
                              add specifies additional key-value pairs to be added to each entry.
                              The value is a CEL expression. If the CEL expression fails to evaluate, the pair will be excluded.
                            items:
                              properties:
                                expression:
                                  description: A Common Expression Language (CEL)
                                    expression. See https://agentgateway.dev/docs/reference/cel/
                                    for more info.
                                  maxLength: 16384
                                  minLength: 1
                                  type: string
                                name:
                                  maxLength: 256
                                  type: string
                              required:
                              - expression
                              - name
                              type: object
                            minItems: 1
                            type: array
                          remove:
                            description: remove lists the default fields that should
                              be removed. For example, "http.method".
                            items:
                              maxLength: 64
                              type: string
                            maxItems: 32
                            minItems: 1
                            type: array
                        type: object
                        x-kubernetes-validations:
                        - message: at least one of the fields in [remove add] must
                            be set
                          rule: '[has(self.remove),has(self.add)].filter(x,x==true).size()
                            >= 1'
                      backendRef:
                        description: |-
                          backendRef references the OTLP server to reach.
                          Supported types: Service and Backend.
                        properties:
                          group:
                            default: ""
                            description: |-
                              Group is the group of the referent. For example, "gateway.networking.k8s.io".
                              When unspecified or empty string, core API group is inferred.
                            maxLength: 253
                            pattern: ^$|^[a-z0-9]([-a-z0-9]*[a-z0-9])?(\.[a-z0-9]([-a-z0-9]*[a-z0-9])?)*$
                            type: string
                          kind:
                            default: Service
                            description: |-
                              Kind is the Kubernetes resource kind of the referent. For example
                              "Service".

                              Defaults to "Service" when not specified.

                              ExternalName services can refer to CNAME DNS records that may live
                              outside of the cluster and as such are difficult to reason about in
                              terms of conformance. They also may not be safe to forward to (see
                              CVE-2021-25740 for more information). Implementations SHOULD NOT
                              support ExternalName Services.

                              Support: Core (Services with a type other than ExternalName)

                              Support: Implementation-specific (Services with type ExternalName)
                            maxLength: 63
                            minLength: 1
                            pattern: ^[a-zA-Z]([-a-zA-Z0-9]*[a-zA-Z0-9])?$
                            type: string
                          name:
                            description: Name is the name of the referent.
                            maxLength: 253
                            minLength: 1
                            type: string
                          namespace:
                            description: |-
                              Namespace is the namespace of the backend. When unspecified, the local
                              namespace is inferred.

                              Note that when a namespace different than the local namespace is specified,
                              a ReferenceGrant object is required in the referent namespace to allow that
                              namespace's owner to accept the reference. See the ReferenceGrant
                              documentation for details.

                              Support: Core
                            maxLength: 63
                            minLength: 1
                            pattern: ^[a-z0-9]([-a-z0-9]*[a-z0-9])?$
                            type: string
                          port:
                            description: |-
                              Port specifies the destination port number to use for this resource.
                              Port is required when the referent is a Kubernetes Service. In this
                              case, the port number is the service port number, not the target port.
                              For other resources, destination port might be derived from the referent
                              resource or this field.
                            format: int32
                            maximum: 65535
                            minimum: 1
                            type: integer
                        required:
                        - name
                        type: object
                        x-kubernetes-validations:
                        - message: Must have port for Service reference
                          rule: '(size(self.group) == 0 && self.kind == ''Service'')
                            ? has(self.port) : true'
                      clientSampling:
                        description: |-
                          clientSampling is an expression to determine the amount of client sampling. Client sampling determines whether to
                          initiate a new trace span if the incoming request does have a trace already. This should evaluate to a float between
                          0.0-1.0, or a boolean (true/false) If unspecified, client sampling is 100% enabled.
                        maxLength: 16384
                        minLength: 1
                        type: string
                      protocol:
                        default: HTTP
                        description: protocol specifies the OTLP protocol variant
                          to use.
                        enum:
                        - HTTP
                        - GRPC
                        type: string
                      randomSampling:
                        description: |-
                          randomSampling is an expression to determine the amount of random sampling. Random sampling will initiate a new
                          trace span if the incoming request does not have a trace initiated already. This should evaluate to a float between
                          0.0-1.0, or a boolean (true/false) If unspecified, random sampling is disabled.
                        maxLength: 16384
                        minLength: 1
                        type: string
                    required:
                    - backendRef
                    - protocol
                    type: object
                type: object
                x-kubernetes-validations:
                - message: tracing is not currently implemented
                  rule: '!has(self.tracing)'
                - message: at least one of the fields in [tcp tls http accessLog tracing]
                    must be set
                  rule: '[has(self.tcp),has(self.tls),has(self.http),has(self.accessLog),has(self.tracing)].filter(x,x==true).size()
                    >= 1'
              targetRefs:
                description: targetRefs specifies the target resources by reference
                  to attach the policy to.
                items:
                  description: |-
                    Select the object to attach the policy by Group, Kind, Name and SectionName.
                    The object must be in the same namespace as the policy.
                    You can target only one object at a time.
                  properties:
                    group:
                      description: |-
                        The API group of the target resource.
                        For Kubernetes Gateway API resources, the group is `gateway.networking.k8s.io`.
                      maxLength: 253
                      pattern: ^$|^[a-z0-9]([-a-z0-9]*[a-z0-9])?(\.[a-z0-9]([-a-z0-9]*[a-z0-9])?)*$
                      type: string
                    kind:
                      description: |-
                        The API kind of the target resource,
                        such as Gateway or HTTPRoute.
                      maxLength: 63
                      minLength: 1
                      pattern: ^[a-zA-Z]([-a-zA-Z0-9]*[a-zA-Z0-9])?$
                      type: string
                    name:
                      description: The name of the target resource.
                      maxLength: 253
                      minLength: 1
                      type: string
                    sectionName:
                      description: The section name of the target resource.
                      maxLength: 253
                      minLength: 1
                      pattern: ^[a-z0-9]([-a-z0-9]*[a-z0-9])?(\.[a-z0-9]([-a-z0-9]*[a-z0-9])?)*$
                      type: string
                  required:
                  - group
                  - kind
                  - name
                  type: object
                maxItems: 16
                minItems: 1
                type: array
                x-kubernetes-list-type: atomic
                x-kubernetes-validations:
                - message: targetRefs may only reference Gateway, HTTPRoute, XListenerSet,
                    Service, or Backend resources
                  rule: self.all(r, (r.kind == 'Service' && r.group == '') || (r.kind
                    == 'Backend' && r.group == 'gateway.kgateway.dev') || (r.kind
                    in ['Gateway', 'HTTPRoute'] && r.group == 'gateway.networking.k8s.io')
                    || (r.kind == 'XListenerSet' && r.group == 'gateway.networking.x-k8s.io'))
                - message: Only one Kind of targetRef can be set on one policy
                  rule: self.all(l1, !self.exists(l2, l1.kind != l2.kind))
              targetSelectors:
                description: targetSelectors specifies the target selectors to select
                  resources to attach the policy to.
                items:
                  description: |-
                    LocalPolicyTargetSelectorWithSectionName the object to attach the policy by Group, Kind, MatchLabels, and optionally SectionName.
                    The object must be in the same namespace as the policy and match the
                    specified labels.
                    Do not use targetSelectors when reconciliation times are critical, especially if you
                    have a large number of policies that target the same resource.
                    Instead, use targetRefs to attach the policy.
                  properties:
                    group:
                      description: |-
                        The API group of the target resource.
                        For Kubernetes Gateway API resources, the group is `gateway.networking.k8s.io`.
                      maxLength: 253
                      pattern: ^$|^[a-z0-9]([-a-z0-9]*[a-z0-9])?(\.[a-z0-9]([-a-z0-9]*[a-z0-9])?)*$
                      type: string
                    kind:
                      description: |-
                        The API kind of the target resource,
                        such as Gateway or HTTPRoute.
                      maxLength: 63
                      minLength: 1
                      pattern: ^[a-zA-Z]([-a-zA-Z0-9]*[a-zA-Z0-9])?$
                      type: string
                    matchLabels:
                      additionalProperties:
                        type: string
                      description: Label selector to select the target resource.
                      type: object
                    sectionName:
                      description: The section name of the target resource.
                      maxLength: 253
                      minLength: 1
                      pattern: ^[a-z0-9]([-a-z0-9]*[a-z0-9])?(\.[a-z0-9]([-a-z0-9]*[a-z0-9])?)*$
                      type: string
                  required:
                  - group
                  - kind
                  - matchLabels
                  type: object
                maxItems: 16
                minItems: 1
                type: array
                x-kubernetes-validations:
                - message: targetRefs may only reference Gateway, HTTPRoute, XListenerSet,
                    Service, or Backend resources
                  rule: self.all(r, (r.kind == 'Service' && r.group == '') || (r.kind
                    == 'Backend' && r.group == 'gateway.kgateway.dev') || (r.kind
                    in ['Gateway', 'HTTPRoute'] && r.group == 'gateway.networking.k8s.io')
                    || (r.kind == 'XListenerSet' && r.group == 'gateway.networking.x-k8s.io'))
                - message: Only one Kind of targetRef can be set on one policy
                  rule: self.all(l1, !self.exists(l2, l1.kind != l2.kind))
              traffic:
                description: |-
                  traffic defines settings for how process traffic.

                  A traffic policy can target a Gateway (optionally, with a sectionName indicating the listener), ListenerSet, Route
                  (optionally, with a sectionName indicating the route rule).

                  When multiple policies are selected for a given request, they are merged on a field-level basis, but not a deep
                  merge. Precedence is given to more precise policies: Gateway < Listener < Route < Route Rule. For example, policy A
                  sets 'timeouts' and 'retries', and policy B sets 'retries', the effective policy would be 'timeouts' from policy A,
                  and 'retries' from policy B.
                properties:
                  apiKeyAuthentication:
                    description: apiKeyAuthentication authenticates users based on
                      a configured API Key.
                    properties:
                      mode:
<<<<<<< HEAD
                        description: mode controls how to handle requests that do
                          not successfully authenticate.
=======
                        default: Strict
                        description: Validation mode for api key authentication.
>>>>>>> 7358d3eb
                        enum:
                        - Strict
                        - Optional
                        type: string
                      secretRef:
                        description: |-
                          secretRef references a Kubernetes secret storing a set of API Keys. If there are many keys, 'secretSelector' can be
                          used instead.

                          Each entry in the Secret represents one API Key. The key is an arbitrary identifier. The value can either be:
                          * A string, representing the API Key.
                          * A JSON object, with two fields, `key` and `metadata`. `key` contains the API Key. `metadata` contains arbitrary JSON
                            metadata associated with the key, which may be used by other policies. For example, you may write an authorization
                            policy allow `apiKey.group == 'sales'`.

                          Example:

                          apiVersion: v1
                          kind: Secret
                          metadata:
                            name: api-key
                          stringData:
                            client1: |
                              {
                                "key": "k-123",
                                "metadata": {
                                  "group": "sales",
                                  "created_at": "2024-10-01T12:00:00Z",
                                }
                              }
                            client2: "k-456"
                        properties:
                          name:
                            default: ""
                            description: |-
                              Name of the referent.
                              This field is effectively required, but due to backwards compatibility is
                              allowed to be empty. Instances of this type with an empty value here are
                              almost certainly wrong.
                              More info: https://kubernetes.io/docs/concepts/overview/working-with-objects/names/#names
                            type: string
                        type: object
                        x-kubernetes-map-type: atomic
                      secretSelector:
                        description: |-
                          secretSelector selects multiple secrets containing API Keys. If the same key is defined in multiple secrets, the
                          behavior is undefined.

                          Each entry in the Secret represents one API Key. The key is an arbitrary identifier. The value can either be:
                          * A string, representing the API Key.
                          * A JSON object, with two fields, `key` and `metadata`. `key` contains the API Key. `metadata` contains arbitrary JSON
                            metadata associated with the key, which may be used by other policies. For example, you may write an authorization
                            policy allow `apiKey.group == 'sales'`.

                          Example:

                          apiVersion: v1
                          kind: Secret
                          metadata:
                            name: api-key
                          stringData:
                            client1: |
                              {
                                "key": "k-123",
                                "metadata": {
                                  "group": "sales",
                                  "created_at": "2024-10-01T12:00:00Z",
                                }
                              }
                            client2: "k-456"
                        properties:
                          matchLabels:
                            additionalProperties:
                              type: string
                            description: Label selector to select the target resource.
                            type: object
                        required:
                        - matchLabels
                        type: object
<<<<<<< HEAD
=======
                    required:
                    - mode
>>>>>>> 7358d3eb
                    type: object
                    x-kubernetes-validations:
                    - message: exactly one of the fields in [secretRef secretSelector]
                        must be set
                      rule: '[has(self.secretRef),has(self.secretSelector)].filter(x,x==true).size()
                        == 1'
                  authorization:
                    description: |-
                      authorization specifies the access rules based on roles and permissions.
                      If multiple authorization rules are applied across different policies (at the same, or different, attahcment points),
                      all rules are merged.
                    properties:
                      action:
                        default: Allow
                        description: |-
                          Action defines whether the rule allows or denies the request if matched.
                          If unspecified, the default is "Allow".
                        enum:
                        - Allow
                        - Deny
                        type: string
                      policy:
                        description: |-
                          Policy specifies the Authorization rule to evaluate.
                          A policy matches when **any** of the conditions evaluates to true.
                        properties:
                          matchExpressions:
                            description: |-
                              MatchExpressions defines a set of conditions that must be satisfied for the rule to match.
                              These expression should be in the form of a Common Expression Language (CEL) expression.
                            items:
                              description: A Common Expression Language (CEL) expression.
                                See https://agentgateway.dev/docs/reference/cel/ for
                                more info.
                              maxLength: 16384
                              minLength: 1
                              type: string
                            maxItems: 256
                            minItems: 1
                            type: array
                        required:
                        - matchExpressions
                        type: object
                    required:
                    - policy
                    type: object
                  basicAuthentication:
                    description: |-
                      basicAuthentication authenticates users based on the "Basic" authentication scheme (RFC 7617), where a username and password
                      are encoded in the request.
                    properties:
                      mode:
<<<<<<< HEAD
                        description: mode controls how to handle requests that do
                          not successfully authenticate.
=======
                        default: Strict
                        description: validation mode for basic auth authentication.
>>>>>>> 7358d3eb
                        enum:
                        - Strict
                        - Optional
                        type: string
                      realm:
                        description: |-
                          realm specifies the 'realm' to return in the WWW-Authenticate header for failed authentication requests.
                          If unset, "Restricted" will be used.
                        type: string
                      secretRef:
                        description: |-
                          secretRef references a Kubernetes secret storing the .htaccess file. The Secret must have a key named '.htaccess',
                          and should contain the complete .htaccess file.

                          Note: passwords should be the hash of the password, not the raw password. Use the `htpasswd` or similar commands
                          to generate a hash. MD5, bcrypt, crypt, and SHA-1 are supported.

                          Example:

                          apiVersion: v1
                          kind: Secret
                          metadata:
                            name: basic-auth
                          stringData:
                            .htaccess: |
                              alice:$apr1$3zSE0Abt$IuETi4l5yO87MuOrbSE4V.
                              bob:$apr1$Ukb5LgRD$EPY2lIfY.A54jzLELNIId/
                        properties:
                          name:
                            default: ""
                            description: |-
                              Name of the referent.
                              This field is effectively required, but due to backwards compatibility is
                              allowed to be empty. Instances of this type with an empty value here are
                              almost certainly wrong.
                              More info: https://kubernetes.io/docs/concepts/overview/working-with-objects/names/#names
                            type: string
                        type: object
                        x-kubernetes-map-type: atomic
                      users:
                        description: |-
                          users provides an inline list of username/password pairs that will be accepted.
                          Each entry represents one line of the htpasswd format: https://httpd.apache.org/docs/2.4/programs/htpasswd.html.

                          Note: passwords should be the hash of the password, not the raw password. Use the `htpasswd` or similar commands
                          to generate a hash. MD5, bcrypt, crypt, and SHA-1 are supported.

                          Example:
                          users:
                          - "user1:$apr1$ivPt0D4C$DmRhnewfHRSrb3DQC.WHC."
                          - "user2:$2y$05$r3J4d3VepzFkedkd/q1vI.pBYIpSqjfN0qOARV3ScUHysatnS0cL2"
                        items:
                          type: string
                        maxItems: 256
                        minItems: 1
                        type: array
<<<<<<< HEAD
=======
                    required:
                    - mode
>>>>>>> 7358d3eb
                    type: object
                    x-kubernetes-validations:
                    - message: exactly one of the fields in [users secretRef] must
                        be set
                      rule: '[has(self.users),has(self.secretRef)].filter(x,x==true).size()
                        == 1'
                  cors:
                    description: cors specifies the CORS configuration for the policy.
                    properties:
                      allowCredentials:
                        description: |-
                          AllowCredentials indicates whether the actual cross-origin request allows
                          to include credentials.

                          When set to true, the gateway will include the `Access-Control-Allow-Credentials`
                          response header with value true (case-sensitive).

                          When set to false or omitted the gateway will omit the header
                          `Access-Control-Allow-Credentials` entirely (this is the standard CORS
                          behavior).

                          Support: Extended
                        type: boolean
                      allowHeaders:
                        description: |-
                          AllowHeaders indicates which HTTP request headers are supported for
                          accessing the requested resource.

                          Header names are not case sensitive.

                          Multiple header names in the value of the `Access-Control-Allow-Headers`
                          response header are separated by a comma (",").

                          When the `AllowHeaders` field is configured with one or more headers, the
                          gateway must return the `Access-Control-Allow-Headers` response header
                          which value is present in the `AllowHeaders` field.

                          If any header name in the `Access-Control-Request-Headers` request header
                          is not included in the list of header names specified by the response
                          header `Access-Control-Allow-Headers`, it will present an error on the
                          client side.

                          If any header name in the `Access-Control-Allow-Headers` response header
                          does not recognize by the client, it will also occur an error on the
                          client side.

                          A wildcard indicates that the requests with all HTTP headers are allowed.
                          The `Access-Control-Allow-Headers` response header can only use `*`
                          wildcard as value when the `AllowCredentials` field is false or omitted.

                          When the `AllowCredentials` field is true and `AllowHeaders` field
                          specified with the `*` wildcard, the gateway must specify one or more
                          HTTP headers in the value of the `Access-Control-Allow-Headers` response
                          header. The value of the header `Access-Control-Allow-Headers` is same as
                          the `Access-Control-Request-Headers` header provided by the client. If
                          the header `Access-Control-Request-Headers` is not included in the
                          request, the gateway will omit the `Access-Control-Allow-Headers`
                          response header, instead of specifying the `*` wildcard. A Gateway
                          implementation may choose to add implementation-specific default headers.

                          Support: Extended
                        items:
                          description: |-
                            HTTPHeaderName is the name of an HTTP header.

                            Valid values include:

                            * "Authorization"
                            * "Set-Cookie"

                            Invalid values include:

                              - ":method" - ":" is an invalid character. This means that HTTP/2 pseudo
                                headers are not currently supported by this type.
                              - "/invalid" - "/ " is an invalid character
                          maxLength: 256
                          minLength: 1
                          pattern: ^[A-Za-z0-9!#$%&'*+\-.^_\x60|~]+$
                          type: string
                        maxItems: 64
                        type: array
                        x-kubernetes-list-type: set
                      allowMethods:
                        description: |-
                          AllowMethods indicates which HTTP methods are supported for accessing the
                          requested resource.

                          Valid values are any method defined by RFC9110, along with the special
                          value `*`, which represents all HTTP methods are allowed.

                          Method names are case sensitive, so these values are also case-sensitive.
                          (See https://www.rfc-editor.org/rfc/rfc2616#section-5.1.1)

                          Multiple method names in the value of the `Access-Control-Allow-Methods`
                          response header are separated by a comma (",").

                          A CORS-safelisted method is a method that is `GET`, `HEAD`, or `POST`.
                          (See https://fetch.spec.whatwg.org/#cors-safelisted-method) The
                          CORS-safelisted methods are always allowed, regardless of whether they
                          are specified in the `AllowMethods` field.

                          When the `AllowMethods` field is configured with one or more methods, the
                          gateway must return the `Access-Control-Allow-Methods` response header
                          which value is present in the `AllowMethods` field.

                          If the HTTP method of the `Access-Control-Request-Method` request header
                          is not included in the list of methods specified by the response header
                          `Access-Control-Allow-Methods`, it will present an error on the client
                          side.

                          The `Access-Control-Allow-Methods` response header can only use `*`
                          wildcard as value when the `AllowCredentials` field is false or omitted.

                          When the `AllowCredentials` field is true and `AllowMethods` field
                          specified with the `*` wildcard, the gateway must specify one HTTP method
                          in the value of the Access-Control-Allow-Methods response header. The
                          value of the header `Access-Control-Allow-Methods` is same as the
                          `Access-Control-Request-Method` header provided by the client. If the
                          header `Access-Control-Request-Method` is not included in the request,
                          the gateway will omit the `Access-Control-Allow-Methods` response header,
                          instead of specifying the `*` wildcard. A Gateway implementation may
                          choose to add implementation-specific default methods.

                          Support: Extended
                        items:
                          enum:
                          - GET
                          - HEAD
                          - POST
                          - PUT
                          - DELETE
                          - CONNECT
                          - OPTIONS
                          - TRACE
                          - PATCH
                          - '*'
                          type: string
                        maxItems: 9
                        type: array
                        x-kubernetes-list-type: set
                        x-kubernetes-validations:
                        - message: AllowMethods cannot contain '*' alongside other
                            methods
                          rule: '!(''*'' in self && self.size() > 1)'
                      allowOrigins:
                        description: |-
                          AllowOrigins indicates whether the response can be shared with requested
                          resource from the given `Origin`.

                          The `Origin` consists of a scheme and a host, with an optional port, and
                          takes the form `<scheme>://<host>(:<port>)`.

                          Valid values for scheme are: `http` and `https`.

                          Valid values for port are any integer between 1 and 65535 (the list of
                          available TCP/UDP ports). Note that, if not included, port `80` is
                          assumed for `http` scheme origins, and port `443` is assumed for `https`
                          origins. This may affect origin matching.

                          The host part of the origin may contain the wildcard character `*`. These
                          wildcard characters behave as follows:

                          * `*` is a greedy match to the _left_, including any number of
                            DNS labels to the left of its position. This also means that
                            `*` will include any number of period `.` characters to the
                            left of its position.
                          * A wildcard by itself matches all hosts.

                          An origin value that includes _only_ the `*` character indicates requests
                          from all `Origin`s are allowed.

                          When the `AllowOrigins` field is configured with multiple origins, it
                          means the server supports clients from multiple origins. If the request
                          `Origin` matches the configured allowed origins, the gateway must return
                          the given `Origin` and sets value of the header
                          `Access-Control-Allow-Origin` same as the `Origin` header provided by the
                          client.

                          The status code of a successful response to a "preflight" request is
                          always an OK status (i.e., 204 or 200).

                          If the request `Origin` does not match the configured allowed origins,
                          the gateway returns 204/200 response but doesn't set the relevant
                          cross-origin response headers. Alternatively, the gateway responds with
                          403 status to the "preflight" request is denied, coupled with omitting
                          the CORS headers. The cross-origin request fails on the client side.
                          Therefore, the client doesn't attempt the actual cross-origin request.

                          The `Access-Control-Allow-Origin` response header can only use `*`
                          wildcard as value when the `AllowCredentials` field is false or omitted.

                          When the `AllowCredentials` field is true and `AllowOrigins` field
                          specified with the `*` wildcard, the gateway must return a single origin
                          in the value of the `Access-Control-Allow-Origin` response header,
                          instead of specifying the `*` wildcard. The value of the header
                          `Access-Control-Allow-Origin` is same as the `Origin` header provided by
                          the client.

                          Support: Extended
                        items:
                          description: |-
                            The CORSOrigin MUST NOT be a relative URI, and it MUST follow the URI syntax and
                            encoding rules specified in RFC3986.  The CORSOrigin MUST include both a
                            scheme (e.g., "http" or "spiffe") and a scheme-specific-part, or it should be a single '*' character.
                            URIs that include an authority MUST include a fully qualified domain name or
                            IP address as the host.
                            <gateway:util:excludeFromCRD> The below regex was generated to simplify the assertion of scheme://host:<port> being port optional </gateway:util:excludeFromCRD>
                          maxLength: 253
                          minLength: 1
                          pattern: (^\*$)|(^([a-zA-Z][a-zA-Z0-9+\-.]+):\/\/([^:/?#]+)(:([0-9]{1,5}))?$)
                          type: string
                        maxItems: 64
                        type: array
                        x-kubernetes-list-type: set
                        x-kubernetes-validations:
                        - message: AllowOrigins cannot contain '*' alongside other
                            origins
                          rule: '!(''*'' in self && self.size() > 1)'
                      exposeHeaders:
                        description: |-
                          ExposeHeaders indicates which HTTP response headers can be exposed
                          to client-side scripts in response to a cross-origin request.

                          A CORS-safelisted response header is an HTTP header in a CORS response
                          that it is considered safe to expose to the client scripts.
                          The CORS-safelisted response headers include the following headers:
                          `Cache-Control`
                          `Content-Language`
                          `Content-Length`
                          `Content-Type`
                          `Expires`
                          `Last-Modified`
                          `Pragma`
                          (See https://fetch.spec.whatwg.org/#cors-safelisted-response-header-name)
                          The CORS-safelisted response headers are exposed to client by default.

                          When an HTTP header name is specified using the `ExposeHeaders` field,
                          this additional header will be exposed as part of the response to the
                          client.

                          Header names are not case sensitive.

                          Multiple header names in the value of the `Access-Control-Expose-Headers`
                          response header are separated by a comma (",").

                          A wildcard indicates that the responses with all HTTP headers are exposed
                          to clients. The `Access-Control-Expose-Headers` response header can only
                          use `*` wildcard as value when the `AllowCredentials` field is false or omitted.

                          Support: Extended
                        items:
                          description: |-
                            HTTPHeaderName is the name of an HTTP header.

                            Valid values include:

                            * "Authorization"
                            * "Set-Cookie"

                            Invalid values include:

                              - ":method" - ":" is an invalid character. This means that HTTP/2 pseudo
                                headers are not currently supported by this type.
                              - "/invalid" - "/ " is an invalid character
                          maxLength: 256
                          minLength: 1
                          pattern: ^[A-Za-z0-9!#$%&'*+\-.^_\x60|~]+$
                          type: string
                        maxItems: 64
                        type: array
                        x-kubernetes-list-type: set
                      maxAge:
                        default: 5
                        description: |-
                          MaxAge indicates the duration (in seconds) for the client to cache the
                          results of a "preflight" request.

                          The information provided by the `Access-Control-Allow-Methods` and
                          `Access-Control-Allow-Headers` response headers can be cached by the
                          client until the time specified by `Access-Control-Max-Age` elapses.

                          The default value of `Access-Control-Max-Age` response header is 5
                          (seconds).
                        format: int32
                        minimum: 1
                        type: integer
                    type: object
                    x-kubernetes-preserve-unknown-fields: true
                  csrf:
                    description: |-
                      csrf specifies the Cross-Site Request Forgery (CSRF) policy for this traffic policy.

                      The CSRF policy has the following behavior:
                      * Safe methods (GET, HEAD, OPTIONS) are automatically allowed
                      * Requests without Sec-Fetch-Site or Origin headers are assumed to be same-origin or non-browser requests and are allowed.
                      * Otherwise, the Sec-Fetch-Site header is checked, with a fallback to comparing the Origin header to the Host header.
                    properties:
                      additionalOrigins:
                        description: |-
                          additionalOrigin specifies additional source origins that will be allowed in addition to the destination origin. The
                          `Origin` consists of a scheme and a host, with an optional port, and takes the form `<scheme>://<host>(:<port>)`.
                        items:
                          maxLength: 256
                          type: string
                        maxItems: 16
                        minItems: 1
                        type: array
                    type: object
                  extAuth:
                    description: |-
                      extAuth specifies the external authentication configuration for the policy.
                      This controls what external server to send requests to for authentication.
                    properties:
                      backendRef:
                        description: |-
                          backendRef references the External Authorization server to reach.

                          Supported types: Service and Backend.
                        properties:
                          group:
                            default: ""
                            description: |-
                              Group is the group of the referent. For example, "gateway.networking.k8s.io".
                              When unspecified or empty string, core API group is inferred.
                            maxLength: 253
                            pattern: ^$|^[a-z0-9]([-a-z0-9]*[a-z0-9])?(\.[a-z0-9]([-a-z0-9]*[a-z0-9])?)*$
                            type: string
                          kind:
                            default: Service
                            description: |-
                              Kind is the Kubernetes resource kind of the referent. For example
                              "Service".

                              Defaults to "Service" when not specified.

                              ExternalName services can refer to CNAME DNS records that may live
                              outside of the cluster and as such are difficult to reason about in
                              terms of conformance. They also may not be safe to forward to (see
                              CVE-2021-25740 for more information). Implementations SHOULD NOT
                              support ExternalName Services.

                              Support: Core (Services with a type other than ExternalName)

                              Support: Implementation-specific (Services with type ExternalName)
                            maxLength: 63
                            minLength: 1
                            pattern: ^[a-zA-Z]([-a-zA-Z0-9]*[a-zA-Z0-9])?$
                            type: string
                          name:
                            description: Name is the name of the referent.
                            maxLength: 253
                            minLength: 1
                            type: string
                          namespace:
                            description: |-
                              Namespace is the namespace of the backend. When unspecified, the local
                              namespace is inferred.

                              Note that when a namespace different than the local namespace is specified,
                              a ReferenceGrant object is required in the referent namespace to allow that
                              namespace's owner to accept the reference. See the ReferenceGrant
                              documentation for details.

                              Support: Core
                            maxLength: 63
                            minLength: 1
                            pattern: ^[a-z0-9]([-a-z0-9]*[a-z0-9])?$
                            type: string
                          port:
                            description: |-
                              Port specifies the destination port number to use for this resource.
                              Port is required when the referent is a Kubernetes Service. In this
                              case, the port number is the service port number, not the target port.
                              For other resources, destination port might be derived from the referent
                              resource or this field.
                            format: int32
                            maximum: 65535
                            minimum: 1
                            type: integer
                        required:
                        - name
                        type: object
                        x-kubernetes-validations:
                        - message: Must have port for Service reference
                          rule: '(size(self.group) == 0 && self.kind == ''Service'')
                            ? has(self.port) : true'
                      contextExtensions:
                        additionalProperties:
                          type: string
                        description: contextExtensions specifies additional arbitrary
                          key-value pairs to send to the authorization server.
                        maxProperties: 64
                        type: object
                      forwardBody:
                        description: |-
                          forwardBody configures whether to include the HTTP body in the request. If enabled, the request body will be
                          buffered.
                        properties:
                          maxSize:
                            description: |-
                              maxSize specifies how large in bytes the largest body that will be buffered and sent to the authorization server. If
                              the body size is larger than maxSize, then the request will be rejected with a response.
                            format: int32
                            minimum: 1
                            type: integer
                        required:
                        - maxSize
                        type: object
                    required:
                    - backendRef
                    type: object
                  extProc:
                    description: extProc specifies the external processing configuration
                      for the policy.
                    properties:
                      backendRef:
                        description: |-
                          backendRef references the External Processor server to reach.
                          Supported types: Service and Backend.
                        properties:
                          group:
                            default: ""
                            description: |-
                              Group is the group of the referent. For example, "gateway.networking.k8s.io".
                              When unspecified or empty string, core API group is inferred.
                            maxLength: 253
                            pattern: ^$|^[a-z0-9]([-a-z0-9]*[a-z0-9])?(\.[a-z0-9]([-a-z0-9]*[a-z0-9])?)*$
                            type: string
                          kind:
                            default: Service
                            description: |-
                              Kind is the Kubernetes resource kind of the referent. For example
                              "Service".

                              Defaults to "Service" when not specified.

                              ExternalName services can refer to CNAME DNS records that may live
                              outside of the cluster and as such are difficult to reason about in
                              terms of conformance. They also may not be safe to forward to (see
                              CVE-2021-25740 for more information). Implementations SHOULD NOT
                              support ExternalName Services.

                              Support: Core (Services with a type other than ExternalName)

                              Support: Implementation-specific (Services with type ExternalName)
                            maxLength: 63
                            minLength: 1
                            pattern: ^[a-zA-Z]([-a-zA-Z0-9]*[a-zA-Z0-9])?$
                            type: string
                          name:
                            description: Name is the name of the referent.
                            maxLength: 253
                            minLength: 1
                            type: string
                          namespace:
                            description: |-
                              Namespace is the namespace of the backend. When unspecified, the local
                              namespace is inferred.

                              Note that when a namespace different than the local namespace is specified,
                              a ReferenceGrant object is required in the referent namespace to allow that
                              namespace's owner to accept the reference. See the ReferenceGrant
                              documentation for details.

                              Support: Core
                            maxLength: 63
                            minLength: 1
                            pattern: ^[a-z0-9]([-a-z0-9]*[a-z0-9])?$
                            type: string
                          port:
                            description: |-
                              Port specifies the destination port number to use for this resource.
                              Port is required when the referent is a Kubernetes Service. In this
                              case, the port number is the service port number, not the target port.
                              For other resources, destination port might be derived from the referent
                              resource or this field.
                            format: int32
                            maximum: 65535
                            minimum: 1
                            type: integer
                        required:
                        - name
                        type: object
                        x-kubernetes-validations:
                        - message: Must have port for Service reference
                          rule: '(size(self.group) == 0 && self.kind == ''Service'')
                            ? has(self.port) : true'
                    type: object
                  headerModifiers:
                    description: headerModifiers defines the policy to modify request
                      and response headers.
                    properties:
                      request:
                        description: Request modifies request headers.
                        properties:
                          add:
                            description: |-
                              Add adds the given header(s) (name, value) to the request
                              before the action. It appends to any existing values associated
                              with the header name.

                              Input:
                                GET /foo HTTP/1.1
                                my-header: foo

                              Config:
                                add:
                                - name: "my-header"
                                  value: "bar,baz"

                              Output:
                                GET /foo HTTP/1.1
                                my-header: foo,bar,baz
                            items:
                              description: HTTPHeader represents an HTTP Header name
                                and value as defined by RFC 7230.
                              properties:
                                name:
                                  description: |-
                                    Name is the name of the HTTP Header to be matched. Name matching MUST be
                                    case-insensitive. (See https://tools.ietf.org/html/rfc7230#section-3.2).

                                    If multiple entries specify equivalent header names, the first entry with
                                    an equivalent name MUST be considered for a match. Subsequent entries
                                    with an equivalent header name MUST be ignored. Due to the
                                    case-insensitivity of header names, "foo" and "Foo" are considered
                                    equivalent.
                                  maxLength: 256
                                  minLength: 1
                                  pattern: ^[A-Za-z0-9!#$%&'*+\-.^_\x60|~]+$
                                  type: string
                                value:
                                  description: Value is the value of HTTP Header to
                                    be matched.
                                  maxLength: 4096
                                  minLength: 1
                                  type: string
                              required:
                              - name
                              - value
                              type: object
                            maxItems: 16
                            type: array
                            x-kubernetes-list-map-keys:
                            - name
                            x-kubernetes-list-type: map
                          remove:
                            description: |-
                              Remove the given header(s) from the HTTP request before the action. The
                              value of Remove is a list of HTTP header names. Note that the header
                              names are case-insensitive (see
                              https://datatracker.ietf.org/doc/html/rfc2616#section-4.2).

                              Input:
                                GET /foo HTTP/1.1
                                my-header1: foo
                                my-header2: bar
                                my-header3: baz

                              Config:
                                remove: ["my-header1", "my-header3"]

                              Output:
                                GET /foo HTTP/1.1
                                my-header2: bar
                            items:
                              type: string
                            maxItems: 16
                            type: array
                            x-kubernetes-list-type: set
                          set:
                            description: |-
                              Set overwrites the request with the given header (name, value)
                              before the action.

                              Input:
                                GET /foo HTTP/1.1
                                my-header: foo

                              Config:
                                set:
                                - name: "my-header"
                                  value: "bar"

                              Output:
                                GET /foo HTTP/1.1
                                my-header: bar
                            items:
                              description: HTTPHeader represents an HTTP Header name
                                and value as defined by RFC 7230.
                              properties:
                                name:
                                  description: |-
                                    Name is the name of the HTTP Header to be matched. Name matching MUST be
                                    case-insensitive. (See https://tools.ietf.org/html/rfc7230#section-3.2).

                                    If multiple entries specify equivalent header names, the first entry with
                                    an equivalent name MUST be considered for a match. Subsequent entries
                                    with an equivalent header name MUST be ignored. Due to the
                                    case-insensitivity of header names, "foo" and "Foo" are considered
                                    equivalent.
                                  maxLength: 256
                                  minLength: 1
                                  pattern: ^[A-Za-z0-9!#$%&'*+\-.^_\x60|~]+$
                                  type: string
                                value:
                                  description: Value is the value of HTTP Header to
                                    be matched.
                                  maxLength: 4096
                                  minLength: 1
                                  type: string
                              required:
                              - name
                              - value
                              type: object
                            maxItems: 16
                            type: array
                            x-kubernetes-list-map-keys:
                            - name
                            x-kubernetes-list-type: map
                        type: object
                      response:
                        description: Response modifies response headers.
                        properties:
                          add:
                            description: |-
                              Add adds the given header(s) (name, value) to the request
                              before the action. It appends to any existing values associated
                              with the header name.

                              Input:
                                GET /foo HTTP/1.1
                                my-header: foo

                              Config:
                                add:
                                - name: "my-header"
                                  value: "bar,baz"

                              Output:
                                GET /foo HTTP/1.1
                                my-header: foo,bar,baz
                            items:
                              description: HTTPHeader represents an HTTP Header name
                                and value as defined by RFC 7230.
                              properties:
                                name:
                                  description: |-
                                    Name is the name of the HTTP Header to be matched. Name matching MUST be
                                    case-insensitive. (See https://tools.ietf.org/html/rfc7230#section-3.2).

                                    If multiple entries specify equivalent header names, the first entry with
                                    an equivalent name MUST be considered for a match. Subsequent entries
                                    with an equivalent header name MUST be ignored. Due to the
                                    case-insensitivity of header names, "foo" and "Foo" are considered
                                    equivalent.
                                  maxLength: 256
                                  minLength: 1
                                  pattern: ^[A-Za-z0-9!#$%&'*+\-.^_\x60|~]+$
                                  type: string
                                value:
                                  description: Value is the value of HTTP Header to
                                    be matched.
                                  maxLength: 4096
                                  minLength: 1
                                  type: string
                              required:
                              - name
                              - value
                              type: object
                            maxItems: 16
                            type: array
                            x-kubernetes-list-map-keys:
                            - name
                            x-kubernetes-list-type: map
                          remove:
                            description: |-
                              Remove the given header(s) from the HTTP request before the action. The
                              value of Remove is a list of HTTP header names. Note that the header
                              names are case-insensitive (see
                              https://datatracker.ietf.org/doc/html/rfc2616#section-4.2).

                              Input:
                                GET /foo HTTP/1.1
                                my-header1: foo
                                my-header2: bar
                                my-header3: baz

                              Config:
                                remove: ["my-header1", "my-header3"]

                              Output:
                                GET /foo HTTP/1.1
                                my-header2: bar
                            items:
                              type: string
                            maxItems: 16
                            type: array
                            x-kubernetes-list-type: set
                          set:
                            description: |-
                              Set overwrites the request with the given header (name, value)
                              before the action.

                              Input:
                                GET /foo HTTP/1.1
                                my-header: foo

                              Config:
                                set:
                                - name: "my-header"
                                  value: "bar"

                              Output:
                                GET /foo HTTP/1.1
                                my-header: bar
                            items:
                              description: HTTPHeader represents an HTTP Header name
                                and value as defined by RFC 7230.
                              properties:
                                name:
                                  description: |-
                                    Name is the name of the HTTP Header to be matched. Name matching MUST be
                                    case-insensitive. (See https://tools.ietf.org/html/rfc7230#section-3.2).

                                    If multiple entries specify equivalent header names, the first entry with
                                    an equivalent name MUST be considered for a match. Subsequent entries
                                    with an equivalent header name MUST be ignored. Due to the
                                    case-insensitivity of header names, "foo" and "Foo" are considered
                                    equivalent.
                                  maxLength: 256
                                  minLength: 1
                                  pattern: ^[A-Za-z0-9!#$%&'*+\-.^_\x60|~]+$
                                  type: string
                                value:
                                  description: Value is the value of HTTP Header to
                                    be matched.
                                  maxLength: 4096
                                  minLength: 1
                                  type: string
                              required:
                              - name
                              - value
                              type: object
                            maxItems: 16
                            type: array
                            x-kubernetes-list-map-keys:
                            - name
                            x-kubernetes-list-type: map
                        type: object
                    type: object
                    x-kubernetes-validations:
                    - message: at least one of the fields in [request response] must
                        be set
                      rule: '[has(self.request),has(self.response)].filter(x,x==true).size()
                        >= 1'
                  hostRewrite:
                    description: |
                      hostRewrite specifies how to rewrite the Host header for requests.

                      The following may be specified:
                      * Auto: automatically set the Host header based on the destination.
                      * None: do not rewrite the Host header. The original Host header will be passed through.
                    enum:
                    - Auto
                    - None
                    type: string
                  jwtAuthentication:
                    description: jwtAuthentication authenticates users based on JWT
                      tokens.
                    properties:
                      mode:
<<<<<<< HEAD
                        description: mode controls how to handle requests that do
                          successfully authenticate.
=======
                        default: Strict
                        description: validation mode for JWT authentication.
>>>>>>> 7358d3eb
                        enum:
                        - Strict
                        - Optional
                        - Permissive
                        type: string
                      providers:
                        items:
                          properties:
                            audiences:
                              description: |-
                                audiences specifies the list of allowed audiences that are allowed access. This corresponds to the 'aud' claim (https://datatracker.ietf.org/doc/html/rfc7519#section-4.1.3).
                                If unset, any audience is allowed.
                              items:
                                type: string
                              maxItems: 64
                              minItems: 1
                              type: array
                            issuer:
<<<<<<< HEAD
                              description: issue identifies the issuer that issued
                                the JWT. This corresponds to the 'iss' claim (https://tools.ietf.org/html/rfc7519#section-4.1.1).
                              maxLength: 256
=======
                              description: issuer identifies the IdP that issued the
                                JWT. This corresponds to the 'iss' claim (https://tools.ietf.org/html/rfc7519#section-4.1.1).
                              maxLength: 256
                              minLength: 1
>>>>>>> 7358d3eb
                              type: string
                            jwks:
                              description: jwks defines the JSON Web Key Set used
                                to validate the signature of the JWT.
                              properties:
                                inline:
                                  description: inline specifies an inline JSON Web
                                    Key Set used validate the signature of the JWT.
                                  maxLength: 65536
                                  minLength: 2
                                  type: string
                                remote:
                                  description: remote specifies how to reach the JSON
                                    Web Key Set from a remote address.
                                  properties:
                                    backendRef:
                                      description: |-
                                        backendRef references the remote JWKS server to reach.

                                        Supported types: Service and Backend.
                                      properties:
                                        group:
                                          default: ""
                                          description: |-
                                            Group is the group of the referent. For example, "gateway.networking.k8s.io".
                                            When unspecified or empty string, core API group is inferred.
                                          maxLength: 253
                                          pattern: ^$|^[a-z0-9]([-a-z0-9]*[a-z0-9])?(\.[a-z0-9]([-a-z0-9]*[a-z0-9])?)*$
                                          type: string
                                        kind:
                                          default: Service
                                          description: |-
                                            Kind is the Kubernetes resource kind of the referent. For example
                                            "Service".

                                            Defaults to "Service" when not specified.

                                            ExternalName services can refer to CNAME DNS records that may live
                                            outside of the cluster and as such are difficult to reason about in
                                            terms of conformance. They also may not be safe to forward to (see
                                            CVE-2021-25740 for more information). Implementations SHOULD NOT
                                            support ExternalName Services.

                                            Support: Core (Services with a type other than ExternalName)

                                            Support: Implementation-specific (Services with type ExternalName)
                                          maxLength: 63
                                          minLength: 1
                                          pattern: ^[a-zA-Z]([-a-zA-Z0-9]*[a-zA-Z0-9])?$
                                          type: string
                                        name:
                                          description: Name is the name of the referent.
                                          maxLength: 253
                                          minLength: 1
                                          type: string
                                        namespace:
                                          description: |-
                                            Namespace is the namespace of the backend. When unspecified, the local
                                            namespace is inferred.

                                            Note that when a namespace different than the local namespace is specified,
                                            a ReferenceGrant object is required in the referent namespace to allow that
                                            namespace's owner to accept the reference. See the ReferenceGrant
                                            documentation for details.

                                            Support: Core
                                          maxLength: 63
                                          minLength: 1
                                          pattern: ^[a-z0-9]([-a-z0-9]*[a-z0-9])?$
                                          type: string
                                        port:
                                          description: |-
                                            Port specifies the destination port number to use for this resource.
                                            Port is required when the referent is a Kubernetes Service. In this
                                            case, the port number is the service port number, not the target port.
                                            For other resources, destination port might be derived from the referent
                                            resource or this field.
                                          format: int32
                                          maximum: 65535
                                          minimum: 1
                                          type: integer
                                      required:
                                      - name
                                      type: object
                                      x-kubernetes-validations:
                                      - message: Must have port for Service reference
                                        rule: '(size(self.group) == 0 && self.kind
                                          == ''Service'') ? has(self.port) : true'
<<<<<<< HEAD
                                    cacheDuration:
                                      default: 5m
                                      type: string
                                      x-kubernetes-validations:
                                      - message: invalid duration value
                                        rule: matches(self, '^([0-9]{1,5}(h|m|s|ms)){1,4}$')
                                      - message: cacheDuration must be at least 5m.
                                        rule: duration(self) >= duration('5m')
                                    jwksUri:
                                      description: IdP jwks endpoint. Default tls
                                        settings are used to connect to this url.
                                      pattern: ^https:\/\/[a-zA-Z0-9]([a-zA-Z0-9-]*[a-zA-Z0-9])?(\.[a-zA-Z0-9]([a-zA-Z0-9-]*[a-zA-Z0-9])?)*(:\d+)?\/.*$
                                      type: string
                                  type: object
                                  x-kubernetes-validations:
                                  - message: exactly one of the fields in [jwksUri
                                      backendRef] must be set
                                    rule: '[has(self.jwksUri),has(self.backendRef)].filter(x,x==true).size()
                                      == 1'
                              type: object
                              x-kubernetes-validations:
=======
                                  required:
                                  - backendRef
                                  type: object
                              type: object
                              x-kubernetes-validations:
                              - message: remote is not currently implemented
                                rule: '!has(self.remote)'
>>>>>>> 7358d3eb
                              - message: exactly one of the fields in [remote inline]
                                  must be set
                                rule: '[has(self.remote),has(self.inline)].filter(x,x==true).size()
                                  == 1'
                          required:
                          - jwks
                          type: object
                        maxItems: 64
                        minItems: 1
                        type: array
                    required:
<<<<<<< HEAD
=======
                    - mode
>>>>>>> 7358d3eb
                    - providers
                    type: object
                  phase:
                    description: |-
                      The phase to apply the traffic policy to. If the phase is PreRouting, the targetRef must be a Gateway or a Listener.
                      PreRouting is typically used only when a policy needs to influence the routing decision.

                      Even when using PostRouting mode, the policy can target the Gateway/Listener. This is a helper for applying the policy
                      to all routes under that Gateway/Listener, and follows the merging logic described above.

                      Note: PreRouting and PostRouting rules do not merge together. These are independent execution phases. That is, all
                      PreRouting rules will merge and execute, then all PostRouting rules will merge and execute.

                      If unset, this defaults to PostRouting.
                    enum:
                    - PreRouting
                    - PostRouting
                    type: string
                  rateLimit:
                    description: |-
                      rateLimit specifies the rate limiting configuration for the policy.
                      This controls the rate at which requests are allowed to be processed.
                    properties:
                      global:
                        description: Global defines a global rate limiting policy
                          using an external service.
                        properties:
                          backendRef:
                            description: |-
                              backendRef references the Rate Limit server to reach.
                              Supported types: Service and Backend.
                            properties:
                              group:
                                default: ""
                                description: |-
                                  Group is the group of the referent. For example, "gateway.networking.k8s.io".
                                  When unspecified or empty string, core API group is inferred.
                                maxLength: 253
                                pattern: ^$|^[a-z0-9]([-a-z0-9]*[a-z0-9])?(\.[a-z0-9]([-a-z0-9]*[a-z0-9])?)*$
                                type: string
                              kind:
                                default: Service
                                description: |-
                                  Kind is the Kubernetes resource kind of the referent. For example
                                  "Service".

                                  Defaults to "Service" when not specified.

                                  ExternalName services can refer to CNAME DNS records that may live
                                  outside of the cluster and as such are difficult to reason about in
                                  terms of conformance. They also may not be safe to forward to (see
                                  CVE-2021-25740 for more information). Implementations SHOULD NOT
                                  support ExternalName Services.

                                  Support: Core (Services with a type other than ExternalName)

                                  Support: Implementation-specific (Services with type ExternalName)
                                maxLength: 63
                                minLength: 1
                                pattern: ^[a-zA-Z]([-a-zA-Z0-9]*[a-zA-Z0-9])?$
                                type: string
                              name:
                                description: Name is the name of the referent.
                                maxLength: 253
                                minLength: 1
                                type: string
                              namespace:
                                description: |-
                                  Namespace is the namespace of the backend. When unspecified, the local
                                  namespace is inferred.

                                  Note that when a namespace different than the local namespace is specified,
                                  a ReferenceGrant object is required in the referent namespace to allow that
                                  namespace's owner to accept the reference. See the ReferenceGrant
                                  documentation for details.

                                  Support: Core
                                maxLength: 63
                                minLength: 1
                                pattern: ^[a-z0-9]([-a-z0-9]*[a-z0-9])?$
                                type: string
                              port:
                                description: |-
                                  Port specifies the destination port number to use for this resource.
                                  Port is required when the referent is a Kubernetes Service. In this
                                  case, the port number is the service port number, not the target port.
                                  For other resources, destination port might be derived from the referent
                                  resource or this field.
                                format: int32
                                maximum: 65535
                                minimum: 1
                                type: integer
                            required:
                            - name
                            type: object
                            x-kubernetes-validations:
                            - message: Must have port for Service reference
                              rule: '(size(self.group) == 0 && self.kind == ''Service'')
                                ? has(self.port) : true'
                          descriptors:
                            description: |-
                              Descriptors define the dimensions for rate limiting. These values are passed to the rate limit service which applies
                              configured limits based on them. Each descriptor represents a single rate limit rule with one or more entries.
                            items:
                              properties:
                                entries:
                                  description: entries are the individual components
                                    that make up this descriptor.
                                  items:
                                    description: AgentRateLimitDescriptorEntry defines
                                      a single entry in a rate limit descriptor.
                                    properties:
                                      expression:
                                        description: |-
                                          expression is a Common Expression Language (CEL) expression that defines the value for the descriptor.

                                          For example, to rate limit based on the Client IP: `source.address`.

                                          See https://agentgateway.dev/docs/reference/cel/ for more info.
                                        maxLength: 16384
                                        minLength: 1
                                        type: string
                                      name:
                                        description: name specifies the name of the
                                          descriptor.
                                        maxLength: 64
                                        type: string
                                    required:
                                    - expression
                                    - name
                                    type: object
                                  maxItems: 16
                                  minItems: 1
                                  type: array
                                unit:
                                  description: unit defines what to use as the cost
                                    function. If unspecified, Requests is used.
                                  enum:
                                  - Requests
                                  - Tokens
                                  type: string
                              required:
                              - entries
                              type: object
                            maxItems: 16
                            minItems: 1
                            type: array
                          domain:
                            description: |-
                              domain specifies the domain under which this limit should apply.
                              This is an arbitrary string that enables a rate limit server to distinguish between different applications.
                            maxLength: 256
                            type: string
                        required:
                        - backendRef
                        - descriptors
                        - domain
                        type: object
                      local:
                        description: Local defines a local rate limiting policy.
                        items:
                          description: |-
                            AgentLocalRateLimitPolicy represents a policy for local rate limiting.
                            It defines the configuration for rate limiting using a token bucket mechanism.
                          properties:
                            burst:
                              description: burst specifies an allowance of requests
                                above the request-per-unit that should be allowed
                                within a short period of time.
                              format: int32
                              type: integer
                            requests:
                              description: |-
                                requests specifies the number of HTTP requests per unit of time that are allowed. Requests exceeding this limit will fail with
                                a 429 error.
                              format: int32
                              minimum: 1
                              type: integer
                            tokens:
                              description: |-
                                tokens specifies the number of LLM tokens per unit of time that are allowed. Requests exceeding this limit will fail
                                with a 429 error.

                                Both input and output tokens are counted. However, token counts are not known until the request completes. As a
                                result, token-based rate limits will apply to future requests only.
                              format: int32
                              minimum: 1
                              type: integer
                            unit:
                              description: unit specifies the unit of time that requests
                                are limited based on.
                              enum:
                              - Seconds
                              - Minutes
                              - Hours
                              type: string
                          required:
                          - unit
                          type: object
                          x-kubernetes-validations:
                          - message: exactly one of the fields in [requests tokens]
                              must be set
                            rule: '[has(self.requests),has(self.tokens)].filter(x,x==true).size()
                              == 1'
                        maxItems: 16
                        minItems: 1
                        type: array
                    type: object
                  retry:
                    description: retry defines the policy for retrying requests.
                    properties:
                      attempts:
                        default: 1
                        description: |-
                          Attempts specifies the number of retry attempts for a request.
                          Defaults to 1 attempt if not set.
                          A value of 0 effectively disables retries.
                        format: int32
                        minimum: 0
                        type: integer
                      backoffBaseInterval:
                        default: 25ms
                        description: |-
                          BackoffBaseInterval specifies the base interval used with a fully jittered exponential back-off between retries.
                          Defaults to 25ms if not set.
                          Given a backoff base interval B and retry number N, the back-off for the retry is in the range [0, (2^N-1)*B].
                          The backoff interval is capped at a max of 10 times the base interval.
                          E.g., given a value of 25ms, the first retry will be delayed randomly by 0-24ms, the 2nd by 0-74ms,
                          the 3rd by 0-174ms, and so on, and capped to a max of 10 times the base interval (250ms).
                        type: string
                        x-kubernetes-validations:
                        - message: invalid duration value
                          rule: matches(self, '^([0-9]{1,5}(h|m|s|ms)){1,4}$')
                        - message: retry.backoffBaseInterval must be at least 1ms.
                          rule: duration(self) >= duration('1ms')
                      perTryTimeout:
                        description: |-
                          PerTryTimeout specifies the timeout per retry attempt (incliding the initial attempt).
                          If a global timeout is configured on a route, this timeout must be less than the global
                          route timeout.
                          It is specified as a sequence of decimal numbers, each with optional fraction and a unit suffix, such as "1s" or "500ms".
                        type: string
                        x-kubernetes-validations:
                        - message: invalid duration value
                          rule: matches(self, '^([0-9]{1,5}(h|m|s|ms)){1,4}$')
                        - message: retry.perTryTimeout must be at least 1ms.
                          rule: duration(self) >= duration('1ms')
                      retryOn:
                        description: RetryOn specifies the conditions under which
                          a retry should be attempted.
                        items:
                          description: RetryOnCondition specifies the condition under
                            which retry takes place.
                          enum:
                          - 5xx
                          - gateway-error
                          - reset
                          - reset-before-request
                          - connect-failure
                          - envoy-ratelimited
                          - retriable-4xx
                          - refused-stream
                          - retriable-status-codes
                          - http3-post-connect-failure
                          - cancelled
                          - deadline-exceeded
                          - internal
                          - resource-exhausted
                          - unavailable
                          type: string
                        minItems: 1
                        type: array
                      statusCodes:
                        description: |-
                          StatusCodes specifies the HTTP status codes in the range 400-599 that should be retried in addition
                          to the conditions specified in RetryOn.
                        items:
                          description: |-
                            HTTPRouteRetryStatusCode defines an HTTP response status code for
                            which a backend request should be retried.

                            Implementations MUST support the following status codes as retryable:

                            * 500
                            * 502
                            * 503
                            * 504

                            Implementations MAY support specifying additional discrete values in the
                            500-599 range.

                            Implementations MAY support specifying discrete values in the 400-499 range,
                            which are often inadvisable to retry.

                            <gateway:experimental>
                          maximum: 599
                          minimum: 400
                          type: integer
                        minItems: 1
                        type: array
                    type: object
                    x-kubernetes-validations:
                    - message: retryOn or statusCodes must be set.
                      rule: has(self.retryOn) || has(self.statusCodes)
                  timeouts:
                    description: |-
                      timeouts defines the timeouts for requests
                      It is applicable to HTTPRoutes and ignored for other targeted kinds.
                    properties:
                      request:
                        description: |-
                          request specifies a timeout for an individual request from the gateway to a backend. This covers the time from when
                          the request first starts being sent from the gateway to when the full response has been received from the backend.
                        type: string
                        x-kubernetes-validations:
                        - message: invalid duration value
                          rule: matches(self, '^([0-9]{1,5}(h|m|s|ms)){1,4}$')
                        - message: request must be at least 1ms
                          rule: duration(self) >= duration('100ms')
                    type: object
                  transformation:
                    description: |-
                      transformation is used to mutate and transform requests and responses
                      before forwarding them to the destination.
                    properties:
                      request:
                        description: request is used to modify the request path.
                        properties:
                          add:
                            description: |-
                              add is a list of headers to add to the request and what that value should be set to. If there is already a header
                              with these values then append the value as an extra entry.
                            items:
                              properties:
                                name:
                                  description: the name of the header to add.
                                  maxLength: 256
                                  minLength: 1
                                  pattern: ^:?[A-Za-z0-9!#$%&'*+\-.^_\x60|~]+$
                                  type: string
                                  x-kubernetes-validations:
                                  - message: pseudo-headers must be one of :authority,
                                      :method, :path, :scheme, or :status
                                    rule: '!self.startsWith('':'') || self in ['':authority'',
                                      '':method'', '':path'', '':scheme'', '':status'']'
                                value:
                                  description: value is the CEL expression to apply
                                    to generate the output value for the header.
                                  maxLength: 16384
                                  minLength: 1
                                  type: string
                              required:
                              - name
                              - value
                              type: object
                            maxItems: 16
                            minItems: 1
                            type: array
                            x-kubernetes-list-map-keys:
                            - name
                            x-kubernetes-list-type: map
                          body:
                            description: body controls manipulation of the HTTP body.
                            maxLength: 16384
                            minLength: 1
                            type: string
                          remove:
                            description: Remove is a list of header names to remove
                              from the request/response.
                            items:
                              description: AgentHeaderName is the name of a header.
                              maxLength: 256
                              minLength: 1
                              pattern: ^:?[A-Za-z0-9!#$%&'*+\-.^_\x60|~]+$
                              type: string
                              x-kubernetes-validations:
                              - message: pseudo-headers must be one of :authority,
                                  :method, :path, :scheme, or :status
                                rule: '!self.startsWith('':'') || self in ['':authority'',
                                  '':method'', '':path'', '':scheme'', '':status'']'
                            maxItems: 16
                            minItems: 1
                            type: array
                            x-kubernetes-list-type: set
                          set:
                            description: set is a list of headers and the value they
                              should be set to.
                            items:
                              properties:
                                name:
                                  description: the name of the header to add.
                                  maxLength: 256
                                  minLength: 1
                                  pattern: ^:?[A-Za-z0-9!#$%&'*+\-.^_\x60|~]+$
                                  type: string
                                  x-kubernetes-validations:
                                  - message: pseudo-headers must be one of :authority,
                                      :method, :path, :scheme, or :status
                                    rule: '!self.startsWith('':'') || self in ['':authority'',
                                      '':method'', '':path'', '':scheme'', '':status'']'
                                value:
                                  description: value is the CEL expression to apply
                                    to generate the output value for the header.
                                  maxLength: 16384
                                  minLength: 1
                                  type: string
                              required:
                              - name
                              - value
                              type: object
                            maxItems: 16
                            minItems: 1
                            type: array
                            x-kubernetes-list-map-keys:
                            - name
                            x-kubernetes-list-type: map
                        type: object
                      response:
                        description: response is used to modify the response path.
                        properties:
                          add:
                            description: |-
                              add is a list of headers to add to the request and what that value should be set to. If there is already a header
                              with these values then append the value as an extra entry.
                            items:
                              properties:
                                name:
                                  description: the name of the header to add.
                                  maxLength: 256
                                  minLength: 1
                                  pattern: ^:?[A-Za-z0-9!#$%&'*+\-.^_\x60|~]+$
                                  type: string
                                  x-kubernetes-validations:
                                  - message: pseudo-headers must be one of :authority,
                                      :method, :path, :scheme, or :status
                                    rule: '!self.startsWith('':'') || self in ['':authority'',
                                      '':method'', '':path'', '':scheme'', '':status'']'
                                value:
                                  description: value is the CEL expression to apply
                                    to generate the output value for the header.
                                  maxLength: 16384
                                  minLength: 1
                                  type: string
                              required:
                              - name
                              - value
                              type: object
                            maxItems: 16
                            minItems: 1
                            type: array
                            x-kubernetes-list-map-keys:
                            - name
                            x-kubernetes-list-type: map
                          body:
                            description: body controls manipulation of the HTTP body.
                            maxLength: 16384
                            minLength: 1
                            type: string
                          remove:
                            description: Remove is a list of header names to remove
                              from the request/response.
                            items:
                              description: AgentHeaderName is the name of a header.
                              maxLength: 256
                              minLength: 1
                              pattern: ^:?[A-Za-z0-9!#$%&'*+\-.^_\x60|~]+$
                              type: string
                              x-kubernetes-validations:
                              - message: pseudo-headers must be one of :authority,
                                  :method, :path, :scheme, or :status
                                rule: '!self.startsWith('':'') || self in ['':authority'',
                                  '':method'', '':path'', '':scheme'', '':status'']'
                            maxItems: 16
                            minItems: 1
                            type: array
                            x-kubernetes-list-type: set
                          set:
                            description: set is a list of headers and the value they
                              should be set to.
                            items:
                              properties:
                                name:
                                  description: the name of the header to add.
                                  maxLength: 256
                                  minLength: 1
                                  pattern: ^:?[A-Za-z0-9!#$%&'*+\-.^_\x60|~]+$
                                  type: string
                                  x-kubernetes-validations:
                                  - message: pseudo-headers must be one of :authority,
                                      :method, :path, :scheme, or :status
                                    rule: '!self.startsWith('':'') || self in ['':authority'',
                                      '':method'', '':path'', '':scheme'', '':status'']'
                                value:
                                  description: value is the CEL expression to apply
                                    to generate the output value for the header.
                                  maxLength: 16384
                                  minLength: 1
                                  type: string
                              required:
                              - name
                              - value
                              type: object
                            maxItems: 16
                            minItems: 1
                            type: array
                            x-kubernetes-list-map-keys:
                            - name
                            x-kubernetes-list-type: map
                        type: object
                    type: object
                type: object
                x-kubernetes-validations:
                - message: phase PreRouting only supports extAuth, transformation,
                    and extProc
                  rule: 'has(self.phase) && self.phase == ''PreRouting'' ? !has(self.rateLimit)
                    && !has(self.cors) && !has(self.csrf) && !has(self.headerModifiers)
                    && !has(self.hostRewrite) && !has(self.timeouts) && !has(self.retry)
                    && !has(self.authorization): true'
                - message: hostRewrite is not currently implemented
                  rule: '!has(self.hostRewrite)'
                - message: at least one of the fields in [transformation extProc extAuth
                    rateLimit cors csrf headerModifiers hostRewrite timeouts retry
                    authorization jwtAuthentication basicAuthentication apiKeyAuthentication]
                    must be set
                  rule: '[has(self.transformation),has(self.extProc),has(self.extAuth),has(self.rateLimit),has(self.cors),has(self.csrf),has(self.headerModifiers),has(self.hostRewrite),has(self.timeouts),has(self.retry),has(self.authorization),has(self.jwtAuthentication),has(self.basicAuthentication),has(self.apiKeyAuthentication)].filter(x,x==true).size()
                    >= 1'
            type: object
            x-kubernetes-validations:
            - message: At least one of traffic, frontend, or backend must be provided.
              rule: has(self.traffic) || has(self.frontend) || has(self.backend)
            - message: backend.mcp may not be used with a Service target
              rule: '!has(self.backend) || !has(self.backend.mcp) || ((!has(self.targetRefs)
                || !self.targetRefs.exists(t, t.kind == ''Service'')) && (!has(self.targetSelectors)
                || !self.targetSelectors.exists(t, t.kind == ''Service'')))'
            - message: backend.ai may not be used with a Service target
              rule: '!has(self.backend) || !has(self.backend.ai) || ((!has(self.targetRefs)
                || !self.targetRefs.exists(t, t.kind == ''Service'')) && (!has(self.targetSelectors)
                || !self.targetSelectors.exists(t, t.kind == ''Service'')))'
            - message: the 'frontend' field can only target a Gateway
              rule: 'has(self.frontend) && has(self.targetRefs) ? self.targetRefs.all(t,
                t.kind == ''Gateway'' && !has(t.sectionName)) : true'
            - message: the 'frontend' field can only target a Gateway
              rule: 'has(self.frontend) && has(self.targetSelectors) ? self.targetSelectors.all(t,
                t.kind == ''Gateway'' && !has(t.sectionName)) : true'
            - message: the 'traffic' field can only target a Gateway, XListenerSet,
                or HTTPRoute
              rule: 'has(self.traffic) && has(self.targetRefs) ? self.targetRefs.all(t,
                t.kind in [''Gateway'', ''HTTPRoute'', ''XListenerSet'']) : true'
            - message: the 'traffic' field can only target a Gateway, XListenerSet,
                or HTTPRoute
              rule: 'has(self.traffic) && has(self.targetSelectors) ? self.targetSelectors.all(t,
                t.kind in [''Gateway'', ''HTTPRoute'', ''XListenerSet'']) : true'
            - message: the 'traffic.phase=PreRouting' field can only target a Gateway
                or XListenerSet
              rule: 'has(self.targetRefs) && has(self.traffic) && has(self.traffic.phase)
                && self.traffic.phase == ''PreRouting'' ? self.targetRefs.all(t, t.kind
                in [''Gateway'', ''XListenerSet'']) : true'
            - message: the 'traffic.phase=PreRouting' field can only target a Gateway
                or XListenerSet
              rule: 'has(self.targetSelectors) && has(self.traffic) && has(self.traffic.phase)
                && self.traffic.phase == ''PreRouting'' ? self.targetSelectors.all(t,
                t.kind in [''Gateway'', ''XListenerSet'']) : true'
            - message: exactly one of the fields in [targetRefs targetSelectors] must
                be set
              rule: '[has(self.targetRefs),has(self.targetSelectors)].filter(x,x==true).size()
                == 1'
          status:
            description: status defines the current state of AgentgatewayPolicy.
            properties:
              ancestors:
                description: |-
                  Ancestors is a list of ancestor resources (usually Gateways) that are
                  associated with the policy, and the status of the policy with respect to
                  each ancestor. When this policy attaches to a parent, the controller that
                  manages the parent and the ancestors MUST add an entry to this list when
                  the controller first sees the policy and SHOULD update the entry as
                  appropriate when the relevant ancestor is modified.

                  Note that choosing the relevant ancestor is left to the Policy designers;
                  an important part of Policy design is designing the right object level at
                  which to namespace this status.

                  Note also that implementations MUST ONLY populate ancestor status for
                  the Ancestor resources they are responsible for. Implementations MUST
                  use the ControllerName field to uniquely identify the entries in this list
                  that they are responsible for.

                  Note that to achieve this, the list of PolicyAncestorStatus structs
                  MUST be treated as a map with a composite key, made up of the AncestorRef
                  and ControllerName fields combined.

                  A maximum of 16 ancestors will be represented in this list. An empty list
                  means the Policy is not relevant for any ancestors.

                  If this slice is full, implementations MUST NOT add further entries.
                  Instead they MUST consider the policy unimplementable and signal that
                  on any related resources such as the ancestor that would be referenced
                  here. For example, if this list was full on BackendTLSPolicy, no
                  additional Gateways would be able to reference the Service targeted by
                  the BackendTLSPolicy.
                items:
                  description: |-
                    PolicyAncestorStatus describes the status of a route with respect to an
                    associated Ancestor.

                    Ancestors refer to objects that are either the Target of a policy or above it
                    in terms of object hierarchy. For example, if a policy targets a Service, the
                    Policy's Ancestors are, in order, the Service, the HTTPRoute, the Gateway, and
                    the GatewayClass. Almost always, in this hierarchy, the Gateway will be the most
                    useful object to place Policy status on, so we recommend that implementations
                    SHOULD use Gateway as the PolicyAncestorStatus object unless the designers
                    have a _very_ good reason otherwise.

                    In the context of policy attachment, the Ancestor is used to distinguish which
                    resource results in a distinct application of this policy. For example, if a policy
                    targets a Service, it may have a distinct result per attached Gateway.

                    Policies targeting the same resource may have different effects depending on the
                    ancestors of those resources. For example, different Gateways targeting the same
                    Service may have different capabilities, especially if they have different underlying
                    implementations.

                    For example, in BackendTLSPolicy, the Policy attaches to a Service that is
                    used as a backend in a HTTPRoute that is itself attached to a Gateway.
                    In this case, the relevant object for status is the Gateway, and that is the
                    ancestor object referred to in this status.

                    Note that a parent is also an ancestor, so for objects where the parent is the
                    relevant object for status, this struct SHOULD still be used.

                    This struct is intended to be used in a slice that's effectively a map,
                    with a composite key made up of the AncestorRef and the ControllerName.
                  properties:
                    ancestorRef:
                      description: |-
                        AncestorRef corresponds with a ParentRef in the spec that this
                        PolicyAncestorStatus struct describes the status of.
                      properties:
                        group:
                          default: gateway.networking.k8s.io
                          description: |-
                            Group is the group of the referent.
                            When unspecified, "gateway.networking.k8s.io" is inferred.
                            To set the core API group (such as for a "Service" kind referent),
                            Group must be explicitly set to "" (empty string).

                            Support: Core
                          maxLength: 253
                          pattern: ^$|^[a-z0-9]([-a-z0-9]*[a-z0-9])?(\.[a-z0-9]([-a-z0-9]*[a-z0-9])?)*$
                          type: string
                        kind:
                          default: Gateway
                          description: |-
                            Kind is kind of the referent.

                            There are two kinds of parent resources with "Core" support:

                            * Gateway (Gateway conformance profile)
                            * Service (Mesh conformance profile, ClusterIP Services only)

                            Support for other resources is Implementation-Specific.
                          maxLength: 63
                          minLength: 1
                          pattern: ^[a-zA-Z]([-a-zA-Z0-9]*[a-zA-Z0-9])?$
                          type: string
                        name:
                          description: |-
                            Name is the name of the referent.

                            Support: Core
                          maxLength: 253
                          minLength: 1
                          type: string
                        namespace:
                          description: |-
                            Namespace is the namespace of the referent. When unspecified, this refers
                            to the local namespace of the Route.

                            Note that there are specific rules for ParentRefs which cross namespace
                            boundaries. Cross-namespace references are only valid if they are explicitly
                            allowed by something in the namespace they are referring to. For example:
                            Gateway has the AllowedRoutes field, and ReferenceGrant provides a
                            generic way to enable any other kind of cross-namespace reference.

                            <gateway:experimental:description>
                            ParentRefs from a Route to a Service in the same namespace are "producer"
                            routes, which apply default routing rules to inbound connections from
                            any namespace to the Service.

                            ParentRefs from a Route to a Service in a different namespace are
                            "consumer" routes, and these routing rules are only applied to outbound
                            connections originating from the same namespace as the Route, for which
                            the intended destination of the connections are a Service targeted as a
                            ParentRef of the Route.
                            </gateway:experimental:description>

                            Support: Core
                          maxLength: 63
                          minLength: 1
                          pattern: ^[a-z0-9]([-a-z0-9]*[a-z0-9])?$
                          type: string
                        port:
                          description: |-
                            Port is the network port this Route targets. It can be interpreted
                            differently based on the type of parent resource.

                            When the parent resource is a Gateway, this targets all listeners
                            listening on the specified port that also support this kind of Route(and
                            select this Route). It's not recommended to set `Port` unless the
                            networking behaviors specified in a Route must apply to a specific port
                            as opposed to a listener(s) whose port(s) may be changed. When both Port
                            and SectionName are specified, the name and port of the selected listener
                            must match both specified values.

                            <gateway:experimental:description>
                            When the parent resource is a Service, this targets a specific port in the
                            Service spec. When both Port (experimental) and SectionName are specified,
                            the name and port of the selected port must match both specified values.
                            </gateway:experimental:description>

                            Implementations MAY choose to support other parent resources.
                            Implementations supporting other types of parent resources MUST clearly
                            document how/if Port is interpreted.

                            For the purpose of status, an attachment is considered successful as
                            long as the parent resource accepts it partially. For example, Gateway
                            listeners can restrict which Routes can attach to them by Route kind,
                            namespace, or hostname. If 1 of 2 Gateway listeners accept attachment
                            from the referencing Route, the Route MUST be considered successfully
                            attached. If no Gateway listeners accept attachment from this Route,
                            the Route MUST be considered detached from the Gateway.

                            Support: Extended
                          format: int32
                          maximum: 65535
                          minimum: 1
                          type: integer
                        sectionName:
                          description: |-
                            SectionName is the name of a section within the target resource. In the
                            following resources, SectionName is interpreted as the following:

                            * Gateway: Listener name. When both Port (experimental) and SectionName
                            are specified, the name and port of the selected listener must match
                            both specified values.
                            * Service: Port name. When both Port (experimental) and SectionName
                            are specified, the name and port of the selected listener must match
                            both specified values.

                            Implementations MAY choose to support attaching Routes to other resources.
                            If that is the case, they MUST clearly document how SectionName is
                            interpreted.

                            When unspecified (empty string), this will reference the entire resource.
                            For the purpose of status, an attachment is considered successful if at
                            least one section in the parent resource accepts it. For example, Gateway
                            listeners can restrict which Routes can attach to them by Route kind,
                            namespace, or hostname. If 1 of 2 Gateway listeners accept attachment from
                            the referencing Route, the Route MUST be considered successfully
                            attached. If no Gateway listeners accept attachment from this Route, the
                            Route MUST be considered detached from the Gateway.

                            Support: Core
                          maxLength: 253
                          minLength: 1
                          pattern: ^[a-z0-9]([-a-z0-9]*[a-z0-9])?(\.[a-z0-9]([-a-z0-9]*[a-z0-9])?)*$
                          type: string
                      required:
                      - name
                      type: object
                    conditions:
                      description: |-
                        Conditions describes the status of the Policy with respect to the given Ancestor.

                        <gateway:util:excludeFromCRD>

                        Notes for implementors:

                        Conditions are a listType `map`, which means that they function like a
                        map with a key of the `type` field _in the k8s apiserver_.

                        This means that implementations must obey some rules when updating this
                        section.

                        * Implementations MUST perform a read-modify-write cycle on this field
                          before modifying it. That is, when modifying this field, implementations
                          must be confident they have fetched the most recent version of this field,
                          and ensure that changes they make are on that recent version.
                        * Implementations MUST NOT remove or reorder Conditions that they are not
                          directly responsible for. For example, if an implementation sees a Condition
                          with type `special.io/SomeField`, it MUST NOT remove, change or update that
                          Condition.
                        * Implementations MUST always _merge_ changes into Conditions of the same Type,
                          rather than creating more than one Condition of the same Type.
                        * Implementations MUST always update the `observedGeneration` field of the
                          Condition to the `metadata.generation` of the Gateway at the time of update creation.
                        * If the `observedGeneration` of a Condition is _greater than_ the value the
                          implementation knows about, then it MUST NOT perform the update on that Condition,
                          but must wait for a future reconciliation and status update. (The assumption is that
                          the implementation's copy of the object is stale and an update will be re-triggered
                          if relevant.)

                        </gateway:util:excludeFromCRD>
                      items:
                        description: Condition contains details for one aspect of
                          the current state of this API Resource.
                        properties:
                          lastTransitionTime:
                            description: |-
                              lastTransitionTime is the last time the condition transitioned from one status to another.
                              This should be when the underlying condition changed.  If that is not known, then using the time when the API field changed is acceptable.
                            format: date-time
                            type: string
                          message:
                            description: |-
                              message is a human readable message indicating details about the transition.
                              This may be an empty string.
                            maxLength: 32768
                            type: string
                          observedGeneration:
                            description: |-
                              observedGeneration represents the .metadata.generation that the condition was set based upon.
                              For instance, if .metadata.generation is currently 12, but the .status.conditions[x].observedGeneration is 9, the condition is out of date
                              with respect to the current state of the instance.
                            format: int64
                            minimum: 0
                            type: integer
                          reason:
                            description: |-
                              reason contains a programmatic identifier indicating the reason for the condition's last transition.
                              Producers of specific condition types may define expected values and meanings for this field,
                              and whether the values are considered a guaranteed API.
                              The value should be a CamelCase string.
                              This field may not be empty.
                            maxLength: 1024
                            minLength: 1
                            pattern: ^[A-Za-z]([A-Za-z0-9_,:]*[A-Za-z0-9_])?$
                            type: string
                          status:
                            description: status of the condition, one of True, False,
                              Unknown.
                            enum:
                            - "True"
                            - "False"
                            - Unknown
                            type: string
                          type:
                            description: type of condition in CamelCase or in foo.example.com/CamelCase.
                            maxLength: 316
                            pattern: ^([a-z0-9]([-a-z0-9]*[a-z0-9])?(\.[a-z0-9]([-a-z0-9]*[a-z0-9])?)*/)?(([A-Za-z0-9][-A-Za-z0-9_.]*)?[A-Za-z0-9])$
                            type: string
                        required:
                        - lastTransitionTime
                        - message
                        - reason
                        - status
                        - type
                        type: object
                      maxItems: 8
                      minItems: 1
                      type: array
                      x-kubernetes-list-map-keys:
                      - type
                      x-kubernetes-list-type: map
                    controllerName:
                      description: |-
                        ControllerName is a domain/path string that indicates the name of the
                        controller that wrote this status. This corresponds with the
                        controllerName field on GatewayClass.

                        Example: "example.net/gateway-controller".

                        The format of this field is DOMAIN "/" PATH, where DOMAIN and PATH are
                        valid Kubernetes names
                        (https://kubernetes.io/docs/concepts/overview/working-with-objects/names/#names).

                        Controllers MUST populate this field when writing status. Controllers should ensure that
                        entries to status populated with their ControllerName are cleaned up when they are no
                        longer necessary.
                      maxLength: 253
                      minLength: 1
                      pattern: ^[a-z0-9]([-a-z0-9]*[a-z0-9])?(\.[a-z0-9]([-a-z0-9]*[a-z0-9])?)*\/[A-Za-z0-9\/\-._~%!$&'()*+,;=:]+$
                      type: string
                  required:
                  - ancestorRef
                  - conditions
                  - controllerName
                  type: object
                maxItems: 16
                type: array
                x-kubernetes-list-type: atomic
            required:
            - ancestors
            type: object
        required:
        - spec
        type: object
    served: true
    storage: true
    subresources:
      status: {}<|MERGE_RESOLUTION|>--- conflicted
+++ resolved
@@ -1432,13 +1432,8 @@
                       a configured API Key.
                     properties:
                       mode:
-<<<<<<< HEAD
-                        description: mode controls how to handle requests that do
-                          not successfully authenticate.
-=======
                         default: Strict
                         description: Validation mode for api key authentication.
->>>>>>> 7358d3eb
                         enum:
                         - Strict
                         - Optional
@@ -1518,11 +1513,8 @@
                         required:
                         - matchLabels
                         type: object
-<<<<<<< HEAD
-=======
                     required:
                     - mode
->>>>>>> 7358d3eb
                     type: object
                     x-kubernetes-validations:
                     - message: exactly one of the fields in [secretRef secretSelector]
@@ -1575,13 +1567,8 @@
                       are encoded in the request.
                     properties:
                       mode:
-<<<<<<< HEAD
-                        description: mode controls how to handle requests that do
-                          not successfully authenticate.
-=======
                         default: Strict
                         description: validation mode for basic auth authentication.
->>>>>>> 7358d3eb
                         enum:
                         - Strict
                         - Optional
@@ -1638,11 +1625,8 @@
                         maxItems: 256
                         minItems: 1
                         type: array
-<<<<<<< HEAD
-=======
                     required:
                     - mode
->>>>>>> 7358d3eb
                     type: object
                     x-kubernetes-validations:
                     - message: exactly one of the fields in [users secretRef] must
@@ -2415,13 +2399,8 @@
                       tokens.
                     properties:
                       mode:
-<<<<<<< HEAD
-                        description: mode controls how to handle requests that do
-                          successfully authenticate.
-=======
                         default: Strict
                         description: validation mode for JWT authentication.
->>>>>>> 7358d3eb
                         enum:
                         - Strict
                         - Optional
@@ -2440,16 +2419,10 @@
                               minItems: 1
                               type: array
                             issuer:
-<<<<<<< HEAD
-                              description: issue identifies the issuer that issued
-                                the JWT. This corresponds to the 'iss' claim (https://tools.ietf.org/html/rfc7519#section-4.1.1).
-                              maxLength: 256
-=======
                               description: issuer identifies the IdP that issued the
                                 JWT. This corresponds to the 'iss' claim (https://tools.ietf.org/html/rfc7519#section-4.1.1).
                               maxLength: 256
                               minLength: 1
->>>>>>> 7358d3eb
                               type: string
                             jwks:
                               description: jwks defines the JSON Web Key Set used
@@ -2538,29 +2511,6 @@
                                       - message: Must have port for Service reference
                                         rule: '(size(self.group) == 0 && self.kind
                                           == ''Service'') ? has(self.port) : true'
-<<<<<<< HEAD
-                                    cacheDuration:
-                                      default: 5m
-                                      type: string
-                                      x-kubernetes-validations:
-                                      - message: invalid duration value
-                                        rule: matches(self, '^([0-9]{1,5}(h|m|s|ms)){1,4}$')
-                                      - message: cacheDuration must be at least 5m.
-                                        rule: duration(self) >= duration('5m')
-                                    jwksUri:
-                                      description: IdP jwks endpoint. Default tls
-                                        settings are used to connect to this url.
-                                      pattern: ^https:\/\/[a-zA-Z0-9]([a-zA-Z0-9-]*[a-zA-Z0-9])?(\.[a-zA-Z0-9]([a-zA-Z0-9-]*[a-zA-Z0-9])?)*(:\d+)?\/.*$
-                                      type: string
-                                  type: object
-                                  x-kubernetes-validations:
-                                  - message: exactly one of the fields in [jwksUri
-                                      backendRef] must be set
-                                    rule: '[has(self.jwksUri),has(self.backendRef)].filter(x,x==true).size()
-                                      == 1'
-                              type: object
-                              x-kubernetes-validations:
-=======
                                   required:
                                   - backendRef
                                   type: object
@@ -2568,7 +2518,6 @@
                               x-kubernetes-validations:
                               - message: remote is not currently implemented
                                 rule: '!has(self.remote)'
->>>>>>> 7358d3eb
                               - message: exactly one of the fields in [remote inline]
                                   must be set
                                 rule: '[has(self.remote),has(self.inline)].filter(x,x==true).size()
@@ -2580,10 +2529,7 @@
                         minItems: 1
                         type: array
                     required:
-<<<<<<< HEAD
-=======
                     - mode
->>>>>>> 7358d3eb
                     - providers
                     type: object
                   phase:
