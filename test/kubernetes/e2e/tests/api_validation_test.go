package tests

import (
	"bytes"
	"context"
	"testing"

	"github.com/stretchr/testify/require"

	"github.com/kgateway-dev/kgateway/v2/test/kubernetes/e2e"
	"github.com/kgateway-dev/kgateway/v2/test/kubernetes/testutils/install"
)

func TestAPIValidation(t *testing.T) {
	ctx := t.Context()
	ti := e2e.CreateTestInstallation(t, &install.Context{
		ValuesManifestFile:        e2e.EmptyValuesManifestPath,
		ProfileValuesManifestFile: e2e.CommonRecommendationManifest,
	})

	tests := []struct {
		name       string
		input      string
		wantErrors []string
	}{
		{
			name: "Backend: enforce ExactlyOneOf for backend type",
			input: `---
apiVersion: gateway.kgateway.dev/v1alpha1
kind: Backend
metadata:
  name: backend-oneof
spec:
  type: AWS
  aws:
    accountId: "000000000000"
    lambda:
      functionName: hello-function
      invocationMode: Async
  static:
    hosts:
    - host: example.com
      port: 80
`,
<<<<<<< HEAD
			wantError: "exactly one of the fields in [ai aws static dynamicForwardProxy mcp] must be set",
=======
			wantErrors: []string{"exactly one of the fields in [ai aws static dynamicForwardProxy] must be set"},
		},
		{
			name: "Backend: empty lambda qualifier does not match pattern",
			input: `---
apiVersion: gateway.kgateway.dev/v1alpha1
kind: Backend
metadata:
  name: backend-empty-lambda-qualifier
spec:
  type: AWS
  aws:
    accountId: "000000000000"
    lambda:
      functionName: hello-function
      qualifier: ""
`,
			wantErrors: []string{"spec.aws.lambda.qualifier in body should match "},
>>>>>>> e2227b43
		},
		{
			name: "BackendConfigPolicy: enforce AtMostOneOf for HTTP protocol options",
			input: `---
apiVersion: gateway.kgateway.dev/v1alpha1
kind: BackendConfigPolicy
metadata:
  name: backend-config-both-http-options
spec:
  targetRefs:
  - group: ""
    kind: Service
    name: test-service
  http1ProtocolOptions:
    enableTrailers: true
    headerFormat: ProperCaseHeaderKeyFormat
  http2ProtocolOptions:
    maxConcurrentStreams: 100
    overrideStreamErrorOnInvalidHttpMessage: true
`,
			wantErrors: []string{"at most one of the fields in [http1ProtocolOptions http2ProtocolOptions] may be set"},
		},
		{
			name: "BackendConfigPolicy: HTTP2 protocol options with integer values",
			input: `---
apiVersion: gateway.kgateway.dev/v1alpha1
kind: BackendConfigPolicy
metadata:
  name: backend-config-http2-integers
spec:
  targetRefs:
  - group: ""
    kind: Service
    name: test-service
  http2ProtocolOptions:
    initialConnectionWindowSize: 65535
    initialStreamWindowSize: 2147483647
    maxConcurrentStreams: 100
`,
		},
		{
			name: "BackendConfigPolicy: HTTP2 protocol options with string values",
			input: `---
apiVersion: gateway.kgateway.dev/v1alpha1
kind: BackendConfigPolicy
metadata:
  name: backend-config-http2-strings
spec:
  targetRefs:
  - group: ""
    kind: Service
    name: test-service
  http2ProtocolOptions:
    initialConnectionWindowSize: "65535"
    initialStreamWindowSize: "2147483647"
    maxConcurrentStreams: 100
`,
		},
		{
			name: "BackendConfigPolicy: HTTP2 protocol options with invalid integer values",
			input: `---
apiVersion: gateway.kgateway.dev/v1alpha1
kind: BackendConfigPolicy
metadata:
  name: backend-config-http2-invalid-integers
spec:
  targetRefs:
  - group: ""
    kind: Service
    name: test-service
  http2ProtocolOptions:
    initialConnectionWindowSize: 1000
    initialStreamWindowSize: 2147483648
`,
			wantErrors: []string{"InitialConnectionWindowSize must be between 65535 and 2147483647 bytes (inclusive)"},
		},
		{
			name: "BackendConfigPolicy: valid target references",
			input: `---
apiVersion: gateway.kgateway.dev/v1alpha1
kind: BackendConfigPolicy
metadata:
  name: backend-config-valid-targets
spec:
  targetRefs:
  - group: ""
    kind: Service
    name: test-service
  - group: gateway.kgateway.dev
    kind: Backend
    name: test-backend
  targetSelectors:
  - group: ""
    kind: Service
    matchLabels:
      app: myapp
  http1ProtocolOptions:
    enableTrailers: true
`,
		},
		{
			name: "BackendConfigPolicy: invalid target reference",
			input: `---
apiVersion: gateway.kgateway.dev/v1alpha1
kind: BackendConfigPolicy
metadata:
  name: backend-config-invalid-target
spec:
  targetRefs:
  - group: apps
    kind: Deployment
    name: test-deployment
`,
			wantErrors: []string{"TargetRefs must reference either a Kubernetes Service or a Backend API"},
		},
		{
			name: "BackendConfigPolicy: invalid target selector",
			input: `---
apiVersion: gateway.kgateway.dev/v1alpha1
kind: BackendConfigPolicy
metadata:
  name: backend-config-invalid-selector
spec:
  targetSelectors:
  - group: apps
    kind: Deployment
    matchLabels:
      app: myapp
`,
			wantErrors: []string{"TargetSelectors must reference either a Kubernetes Service or a Backend API"},
		},
		{
			name: "BackendConfigPolicy: invalid aggression",
			input: `---
apiVersion: gateway.kgateway.dev/v1alpha1
kind: BackendConfigPolicy
metadata:
  name: backend-config-invalid-aggression
spec:
  targetRefs:
  - group: ""
    kind: Service
    name: test-service
  loadBalancer:
    roundRobin:
      slowStart:
        window: 10s
        aggression: ""
        minWeightPercent: 10
`,
			wantErrors: []string{"Aggression, if specified, must be a string representing a number greater than 0.0"},
		},
		{
			name: "BackendConfigPolicy: invalid durations",
			input: `---
apiVersion: gateway.kgateway.dev/v1alpha1
kind: BackendConfigPolicy
metadata:
  name: backend-config-invalid-duration
spec:
  connectTimeout: -1s
  commonHttpProtocolOptions:
    idleTimeout: 1x
    maxStreamDuration: abc
  tcpKeepalive:
    keepAliveTime: 0s
    keepAliveInterval: "0"
  healthCheck:
    timeout: a
    interval: b
    unhealthyThreshold: 3
    healthyThreshold: 2
    http:
      path: /healthz
      host: example.com
      method: HEAD
  loadBalancer:
    updateMergeWindow: z
    roundRobin:
      slowStart:
        window: 10s
`,
			wantErrors: []string{
				"spec.commonHttpProtocolOptions.idleTimeout: Invalid value: \"string\": invalid duration value",
				"spec.commonHttpProtocolOptions.maxStreamDuration: Invalid value: \"string\": invalid duration value",
				"spec.connectTimeout: Invalid value: \"string\": invalid duration value",
				"spec.healthCheck.interval: Invalid value: \"string\": invalid duration value",
				"spec.healthCheck.timeout: Invalid value: \"string\": invalid duration value",
				"spec.loadBalancer.updateMergeWindow: Invalid value: \"string\": invalid duration value",
				"spec.tcpKeepalive.keepAliveInterval: Invalid value: \"string\": invalid duration value",
				"spec.tcpKeepalive.keepAliveInterval: Invalid value: \"string\": keepAliveInterval must be at least 1 second",
				"spec.tcpKeepalive.keepAliveTime: Invalid value: \"string\": keepAliveTime must be at least 1 second",
			},
		},
		{
			name: "TrafficPolicy: valid target references",
			input: `---
apiVersion: gateway.kgateway.dev/v1alpha1
kind: TrafficPolicy
metadata:
  name: traffic-policy-valid-targets
spec:
  targetRefs:
  - group: gateway.networking.k8s.io
    kind: Gateway
    name: test-gateway
  - group: gateway.networking.k8s.io
    kind: HTTPRoute
    name: test-route
  - group: gateway.networking.x-k8s.io
    kind: XListenerSet
    name: test-listener
  targetSelectors:
  - group: gateway.networking.k8s.io
    kind: Gateway
    matchLabels:
      app: myapp
`,
		},
		{
			name: "TrafficPolicy: invalid target reference",
			input: `---
apiVersion: gateway.kgateway.dev/v1alpha1
kind: TrafficPolicy
metadata:
  name: traffic-policy-invalid-target
spec:
  targetRefs:
  - group: apps
    kind: Deployment
    name: test-deployment
`,
			wantErrors: []string{"targetRefs may only reference Gateway, HTTPRoute, or XListenerSet resources"},
		},
		{
			name: "TrafficPolicy: invalid target ref for hash policy",
			input: `---
apiVersion: gateway.kgateway.dev/v1alpha1
kind: TrafficPolicy
metadata:
  name: traffic-policy-invalid-hash-policy
spec:
  targetRefs:
  - group: gateway.networking.k8s.io
    kind: Gateway
    name: test-gateway
  hashPolicies:
  - header:
      name: "x-user-id"
    terminal: true
`,
			wantErrors: []string{"hash policies can only be used when targeting HTTPRoute resources"},
		},
		{
			name: "TrafficPolicy: valid target ref for hash policy",
			input: `---
apiVersion: gateway.kgateway.dev/v1alpha1
kind: TrafficPolicy
metadata:
  name: traffic-policy-valid-hash-policy
spec:
  targetRefs:
  - group: gateway.networking.k8s.io
    kind: HTTPRoute
    name: test-route
  hashPolicies:
  - header:
      name: "x-user-id"
    terminal: true
`,
		},
		{
			name: "TrafficPolicy: policy with autoHostRewrite can only target HTTPRoute",
			input: `---
apiVersion: gateway.kgateway.dev/v1alpha1
kind: TrafficPolicy
metadata:
  name: traffic-policy-ahr-invalid-target
spec:
  targetRefs:
  - group: gateway.networking.k8s.io
    kind: Gateway
    name: test-gateway
  autoHostRewrite: true
`,
			wantErrors: []string{"autoHostRewrite can only be used when targeting HTTPRoute resources"},
		},
		{
			name: "HTTPListenerPolicy: valid target references",
			input: `---
apiVersion: gateway.kgateway.dev/v1alpha1
kind: HTTPListenerPolicy
metadata:
  name: http-listener-policy-valid-targets
spec:
  targetRefs:
  - group: gateway.networking.k8s.io
    kind: Gateway
    name: test-gateway
  targetSelectors:
  - group: gateway.networking.k8s.io
    kind: Gateway
    matchLabels:
      app: myapp
`,
		},
		{
			name: "HTTPListenerPolicy: invalid target reference - HTTPRoute not allowed",
			input: `---
apiVersion: gateway.kgateway.dev/v1alpha1
kind: HTTPListenerPolicy
metadata:
  name: http-listener-policy-invalid-target-httproute
spec:
  targetRefs:
  - group: gateway.networking.k8s.io
    kind: HTTPRoute
    name: test-route
`,
			wantErrors: []string{"targetRefs may only reference Gateway resources"},
		},
		{
			name: "HTTPListenerPolicy: invalid target reference - wrong resource type",
			input: `---
apiVersion: gateway.kgateway.dev/v1alpha1
kind: HTTPListenerPolicy
metadata:
  name: http-listener-policy-invalid-target
spec:
  targetRefs:
  - group: gateway.networking.x-k8s.io
    kind: XListenerSet
    name: test-listener
`,
			wantErrors: []string{"targetRefs may only reference Gateway resources"},
		},
		{
			name: "DirectResponse: empty body not allowed",
			input: `---
apiVersion: gateway.kgateway.dev/v1alpha1
kind: DirectResponse
metadata:
  name: directresponse
spec:
  status: 200
  body: ""
`,
			wantErrors: []string{"spec.body in body should be at least 1 chars long"},
		},
	}

	t.Cleanup(func() {
		ctx := context.Background()
		ti.UninstallKgatewayCRDs(ctx)
	})
	ti.InstallKgatewayCRDsFromLocalChart(ctx)

	for _, tc := range tests {
		t.Run(tc.name, func(t *testing.T) {
			r := require.New(t)

			t.Cleanup(func() {
				ti.Actions.Kubectl().DeleteFile(ctx, tc.input) //nolint:errcheck
			})

			out := new(bytes.Buffer)

			err := ti.Actions.Kubectl().WithReceiver(out).Apply(ctx, []byte(tc.input))
			if len(tc.wantErrors) > 0 {
				r.Error(err)
				for _, wantErr := range tc.wantErrors {
					r.Contains(out.String(), wantErr)
				}
			} else {
				if err != nil {
					t.Errorf("kubectl apply failed with output: %s", out.String())
				}
				r.NoError(err)
			}
		})
	}
}<|MERGE_RESOLUTION|>--- conflicted
+++ resolved
@@ -42,10 +42,7 @@
     - host: example.com
       port: 80
 `,
-<<<<<<< HEAD
-			wantError: "exactly one of the fields in [ai aws static dynamicForwardProxy mcp] must be set",
-=======
-			wantErrors: []string{"exactly one of the fields in [ai aws static dynamicForwardProxy] must be set"},
+			wantErrors: []string{"exactly one of the fields in [ai aws static dynamicForwardProxy, mcp] must be set"},
 		},
 		{
 			name: "Backend: empty lambda qualifier does not match pattern",
@@ -63,7 +60,6 @@
       qualifier: ""
 `,
 			wantErrors: []string{"spec.aws.lambda.qualifier in body should match "},
->>>>>>> e2227b43
 		},
 		{
 			name: "BackendConfigPolicy: enforce AtMostOneOf for HTTP protocol options",
