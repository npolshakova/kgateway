package v1alpha1

import (
	corev1 "k8s.io/api/core/v1"
	metav1 "k8s.io/apimachinery/pkg/apis/meta/v1"
	gwv1 "sigs.k8s.io/gateway-api/apis/v1"
)

// +kubebuilder:rbac:groups=gateway.kgateway.dev,resources=agentgatewaypolicies,verbs=get;list;watch
// +kubebuilder:rbac:groups=gateway.kgateway.dev,resources=agentgatewaypolicies/status,verbs=get;update;patch

// +kubebuilder:printcolumn:name="Accepted",type=string,JSONPath=".status.ancestors[*].conditions[?(@.type=='Accepted')].status",description="Agentgateway policy acceptance status"
// +kubebuilder:printcolumn:name="Attached",type=string,JSONPath=".status.ancestors[*].conditions[?(@.type=='Attached')].status",description="Agentgateway policy attachment status"

// +genclient
// +kubebuilder:object:root=true
// +kubebuilder:metadata:labels={app=kgateway,app.kubernetes.io/name=kgateway}
// +kubebuilder:resource:categories=kgateway,shortName=agpol
// +kubebuilder:subresource:status
// +kubebuilder:metadata:labels="gateway.networking.k8s.io/policy=Direct"
type AgentgatewayPolicy struct {
	metav1.TypeMeta `json:",inline"`
	// metadata for the object
	// More info: https://git.k8s.io/community/contributors/devel/sig-architecture/api-conventions.md#metadata
	// +optional
	metav1.ObjectMeta `json:"metadata,omitempty"`

	// spec defines the desired state of AgentgatewayPolicy.
	// +required
	Spec AgentgatewayPolicySpec `json:"spec"`

	// status defines the current state of AgentgatewayPolicy.
	// +optional
	Status gwv1.PolicyStatus `json:"status,omitempty"`
	// TODO: embed this into a typed Status field when
	// https://github.com/kubernetes/kubernetes/issues/131533 is resolved
}

// +kubebuilder:object:root=true
type AgentgatewayPolicyList struct {
	metav1.TypeMeta `json:",inline"`
	metav1.ListMeta `json:"metadata,omitempty"`
	Items           []AgentgatewayPolicy `json:"items"`
}

// A Common Expression Language (CEL) expression. See https://agentgateway.dev/docs/reference/cel/ for more info.
// +kubebuilder:validation:MinLength=1
// +kubebuilder:validation:MaxLength=16384
// +k8s:deepcopy-gen=false
type CELExpression string

// +kubebuilder:validation:ExactlyOneOf=targetRefs;targetSelectors
// +kubebuilder:validation:XValidation:rule="has(self.traffic) || has(self.frontend) || has(self.backend)",message="At least one of traffic, frontend, or backend must be provided."
// +kubebuilder:validation:XValidation:rule="!has(self.backend) || !has(self.backend.mcp) || ((!has(self.targetRefs) || !self.targetRefs.exists(t, t.kind == 'Service')) && (!has(self.targetSelectors) || !self.targetSelectors.exists(t, t.kind == 'Service')))",message="backend.mcp may not be used with a Service target"
// +kubebuilder:validation:XValidation:rule="!has(self.backend) || !has(self.backend.ai) || ((!has(self.targetRefs) || !self.targetRefs.exists(t, t.kind == 'Service')) && (!has(self.targetSelectors) || !self.targetSelectors.exists(t, t.kind == 'Service')))",message="backend.ai may not be used with a Service target"
// +kubebuilder:validation:XValidation:rule="has(self.frontend) && has(self.targetRefs) ? self.targetRefs.all(t, t.kind == 'Gateway' && !has(t.sectionName)) : true",message="the 'frontend' field can only target a Gateway"
// +kubebuilder:validation:XValidation:rule="has(self.frontend) && has(self.targetSelectors) ? self.targetSelectors.all(t, t.kind == 'Gateway' && !has(t.sectionName)) : true",message="the 'frontend' field can only target a Gateway"
// +kubebuilder:validation:XValidation:rule="has(self.traffic) && has(self.targetRefs) ? self.targetRefs.all(t, t.kind in ['Gateway', 'HTTPRoute', 'XListenerSet']) : true",message="the 'traffic' field can only target a Gateway, XListenerSet, or HTTPRoute"
// +kubebuilder:validation:XValidation:rule="has(self.traffic) && has(self.targetSelectors) ? self.targetSelectors.all(t, t.kind in ['Gateway', 'HTTPRoute', 'XListenerSet']) : true",message="the 'traffic' field can only target a Gateway, XListenerSet, or HTTPRoute"
// +kubebuilder:validation:XValidation:rule="has(self.targetRefs) && has(self.traffic) && has(self.traffic.phase) && self.traffic.phase == 'PreRouting' ? self.targetRefs.all(t, t.kind in ['Gateway', 'XListenerSet']) : true",message="the 'traffic.phase=PreRouting' field can only target a Gateway or XListenerSet"
// +kubebuilder:validation:XValidation:rule="has(self.targetSelectors) && has(self.traffic) && has(self.traffic.phase) && self.traffic.phase == 'PreRouting' ? self.targetSelectors.all(t, t.kind in ['Gateway', 'XListenerSet']) : true",message="the 'traffic.phase=PreRouting' field can only target a Gateway or XListenerSet"
type AgentgatewayPolicySpec struct {
	// targetRefs specifies the target resources by reference to attach the policy to.
	//
	// +listType=atomic
	// +kubebuilder:validation:MinItems=1
	// +kubebuilder:validation:MaxItems=16
	// +kubebuilder:validation:XValidation:rule="self.all(r, (r.kind == 'Service' && r.group == '') || (r.kind == 'Backend' && r.group == 'gateway.kgateway.dev') || (r.kind in ['Gateway', 'HTTPRoute'] && r.group == 'gateway.networking.k8s.io') || (r.kind == 'XListenerSet' && r.group == 'gateway.networking.x-k8s.io'))",message="targetRefs may only reference Gateway, HTTPRoute, XListenerSet, Service, or Backend resources"
	// +kubebuilder:validation:XValidation:message="Only one Kind of targetRef can be set on one policy",rule="self.all(l1, !self.exists(l2, l1.kind != l2.kind))"
	// +optional
	TargetRefs []LocalPolicyTargetReferenceWithSectionName `json:"targetRefs,omitempty"`

	// targetSelectors specifies the target selectors to select resources to attach the policy to.
	// +kubebuilder:validation:MinItems=1
	// +kubebuilder:validation:MaxItems=16
	// +kubebuilder:validation:XValidation:rule="self.all(r, (r.kind == 'Service' && r.group == '') || (r.kind == 'Backend' && r.group == 'gateway.kgateway.dev') || (r.kind in ['Gateway', 'HTTPRoute'] && r.group == 'gateway.networking.k8s.io') || (r.kind == 'XListenerSet' && r.group == 'gateway.networking.x-k8s.io'))",message="targetRefs may only reference Gateway, HTTPRoute, XListenerSet, Service, or Backend resources"
	// +kubebuilder:validation:XValidation:message="Only one Kind of targetRef can be set on one policy",rule="self.all(l1, !self.exists(l2, l1.kind != l2.kind))"
	// +optional
	TargetSelectors []LocalPolicyTargetSelectorWithSectionName `json:"targetSelectors,omitempty"`

	// frontend defines settings for how to handle incoming traffic.
	//
	// A frontend policy can only target a Gateway. Listener and ListenerSet are not valid targets.
	//
	// When multiple policies are selected for a given request, they are merged on a field-level basis, but not a deep
	// merge. For example, policy A sets 'tcp' and 'tls', and policy B sets 'tls', the effective policy would be 'tcp' from
	// policy A, and 'tls' from policy B.
	// +optional
	Frontend *AgentgatewayPolicyFrontend `json:"frontend,omitempty"`

	// traffic defines settings for how process traffic.
	//
	// A traffic policy can target a Gateway (optionally, with a sectionName indicating the listener), ListenerSet, Route
	// (optionally, with a sectionName indicating the route rule).
	//
	// When multiple policies are selected for a given request, they are merged on a field-level basis, but not a deep
	// merge. Precedence is given to more precise policies: Gateway < Listener < Route < Route Rule. For example, policy A
	// sets 'timeouts' and 'retries', and policy B sets 'retries', the effective policy would be 'timeouts' from policy A,
	// and 'retries' from policy B.
	// +optional
	Traffic *AgentgatewayPolicyTraffic `json:"traffic,omitempty"`

	// backend defines settings for how to connect to destination backends.
	//
	// A backend policy can target a Gateway (optionally, with a sectionName indicating the listener), ListenerSet, Route
	// (optionally, with a sectionName indicating the route rule), or a Service/Backend (optionally, with a sectionName
	// indicating the port (for Service) or sub-backend (for Backend).
	//
	// Note that a backend policy applies when connecting to a specific destination backend. Targeting a higher level
	// resource, like Gateway, is just a way to easily apply a policy to a group of backends.
	//
	// When multiple policies are selected for a given request, they are merged on a field-level basis, but not a deep
	// merge. Precedence is given to more precise policies: Gateway < Listener < Route < Route Rule < Backend/Service. For
	// example, if a Gateway policy sets 'tcp' and 'tls', and a Backend policy sets 'tls', the effective policy would be
	// 'tcp' from the Gateway, and 'tls' from the Backend.
	// +optional
	Backend *AgentgatewayPolicyBackend `json:"backend,omitempty"`
}

type AgentgatewayPolicyBackend struct {
	// tcp defines settings for managing TCP connections to the backend.
	// +optional
	TCP *BackendTCP `json:"tcp,omitempty"`
	// tls defines settings for managing TLS connections to the backend.
	//
	// If this field is set, TLS will be initiated to the backend; the system trusted CA certificates will be used to
	// validate the server, and the SNI will automatically be set based on the destination.
	// +optional
	TLS *BackendTLS `json:"tls,omitempty"`
	// http defines settings for managing HTTP requests to the backend.
	// +optional
	HTTP *BackendHTTP `json:"http,omitempty"`

	// auth defines settings for managing authentication to the backend
	// +optional
	Auth *BackendAuth `json:"auth,omitempty"`

	// mcp specifies settings for MCP workloads. This is only applicable when connecting to a Backend of type 'mcp'.
	// +optional
	MCP *BackendMCP `json:"mcp,omitempty"`

	// ai specifies settings for AI workloads. This is only applicable when connecting to a Backend of type 'ai'.
	// +optional
	AI *BackendAI `json:"ai,omitempty"`
}

// +kubebuilder:validation:MaxLength=64
type TinyString = string

// +kubebuilder:validation:MaxLength=256
type ShortString = string

// +kubebuilder:validation:MinLength=1
// +kubebuilder:validation:MaxLength=253
// +kubebuilder:validation:Pattern=`^[a-z0-9]([-a-z0-9]*[a-z0-9])?(\.[a-z0-9]([-a-z0-9]*[a-z0-9])?)*$`
type SNI = string

type InsecureTLSMode string

const (
	// InsecureTLSModeInsecure disables all TLS verification
	InsecureTLSModeAll InsecureTLSMode = "All"
	// InsecureTLSModeHostname enables verifying the CA certificate, but disables verification of the hostname/SAN.
	// Note this is still, generally, very "insecure" as the name suggests.
	InsecureTLSModeHostname InsecureTLSMode = "Hostname"
)

// +kubebuilder:validation:AtMostOneOf=verifySubjectAltNames;insecureSkipVerify
// +kubebuilder:validation:XValidation:rule="has(self.insecureSkipVerify) && self.insecureSkipVerify == 'All' ? !has(self.caCertificateRefs) : true",message="insecureSkipVerify All and caCertificateRefs may not be set together"
type BackendTLS struct {
	// mtlsCertificateRef enables mutual TLS to the backend, using the specified key (tls.key) and cert (tls.crt) from the
	// refenced Secret.
	//
	// An optional 'ca.cert' field, if present, will be used to verify the server certificate if present. If
	// caCertificateRefs is also specified, the caCertificateRefs field takes priority.
	//
	// If unspecified, no client certificate will be used.
	//
	// TODO: must be secret
	// +listType=atomic
	// +kubebuilder:validation:MaxItems=1
	// +optional
	MtlsCertificateRef []corev1.LocalObjectReference `json:"mtlsCertificateRef,omitempty"`
	// caCertificateRefs defines the CA certificate ConfigMap to use to verify the server certificate.
	// If unset, the system's trusted certificates are used.
	//
	// +listType=atomic
	// TODO: must be configmap
	// +kubebuilder:validation:MaxItems=1
	// +optional
	CACertificateRefs []corev1.LocalObjectReference `json:"caCertificateRefs,omitempty"`

	// insecureSkipVerify originates TLS but skips verification of the backend's certificate.
	// WARNING: This is an insecure option that should only be used if the risks are understood.
	//
	// There are two modes:
	// * All disables all TLS verification
	// * Hostname verifies the CA certificate is trusted, but ignores any mismatch of hostname/SANs. Note that this method
	//  is still insecure; prefer setting verifySubjectAltNames to customize the valid hostnames if possible.
	//
	// +kubebuilder:validation:Enum=All;Hostname
	// +optional
	InsecureSkipVerify *InsecureTLSMode `json:"insecureSkipVerify,omitempty"`

	// sni specifies the Server Name Indicator (SNI) to be used in the TLS handshake. If unset, the SNI is automatically
	// set based on the destination hostname.
	// +optional
	Sni *SNI `json:"sni,omitempty"`

	// verifySubjectAltNames specifies the Subject Alternative Names (SAN) to verify in the server certificate.
	// If not present, the destination hostname is automatically used.
	//
	// +kubebuilder:validation:MinItems=1
	// +kubebuilder:validation:MaxItems=16
	// +optional
	VerifySubjectAltNames []ShortString `json:"verifySubjectAltNames,omitempty"`

	// alpnProtocols sets the Application Level Protocol Negotiation (ALPN) value to use in the TLS handshake.
	//
	// If not present, defaults to ["h2", "http/1.1"].
	//
	// +kubebuilder:validation:MinItems=1
	// +kubebuilder:validation:MaxItems=16
	// +optional
	AlpnProtocols []TinyString `json:"alpnProtocols,omitempty"`
}

// +kubebuilder:validation:XValidation:rule="!has(self.tracing)",message="tracing is not currently implemented"
type AgentgatewayPolicyFrontend struct {
	// tcp defines settings on managing incoming TCP connections.
	// +optional
	TCP *FrontendTCP `json:"tcp,omitempty"`
	// tls defines settings on managing incoming TLS connections.
	// +optional
	TLS *FrontendTLS `json:"tls,omitempty"`
	// http defines settings on managing incoming HTTP requests.
	// +optional
	HTTP *FrontendHTTP `json:"http,omitempty"`

	// AccessLoggingConfig contains access logging configuration
	// +optional
	AccessLog *AgentAccessLog `json:"accessLog,omitempty"`

	// Tracing contains various settings for OpenTelemetry tracer.
	// TODO: not currently implemented
	// +optional
	Tracing *AgentTracing `json:"tracing,omitempty"`
}

// +kubebuilder:validation:AtLeastOneOf=maxBufferSize;http1MaxHeaders;http1IdleTimeout;http2WindowSize;http2ConnectionWindowSize;http2FrameSize;http2KeepaliveInterval;http2KeepaliveTimeout
type FrontendHTTP struct {
	// maxBufferSize defines the maximum size HTTP body that will be buffered into memory.
	// Bodies will only be buffered for policies which require buffering.
	// If unset, this defaults to 2mb.
	// +kubebuilder:validation:Minimum=1
	// +optional
	MaxBufferSize *int32 `json:"maxBufferSize,omitempty"`

	// http1MaxHeaders defines the maximum number of headers that are allowed in HTTP/1.1 requests.
	// If unset, this defaults to 100.
	// +kubebuilder:validation:Minimum=1
	// +optional
	HTTP1MaxHeaders *int32 `json:"http1MaxHeaders,omitempty"`
	// http1IdleTimeout defines the timeout before an unused connection is closed.
	// If unset, this defaults to 10 minutes.
	// +kubebuilder:validation:XValidation:rule="matches(self, '^([0-9]{1,5}(h|m|s|ms)){1,4}$')",message="invalid duration value"
	// +kubebuilder:validation:XValidation:rule="duration(self) >= duration('1s')",message="http1IdleTimeout must be at least 1 second"
	// +optional
	HTTP1IdleTimeout *metav1.Duration `json:"http1IdleTimeout,omitempty"`

	// http2WindowSize indicates the initial window size for stream-level flow control for received data.
	// +kubebuilder:validation:Minimum=1
	// +optional
	HTTP2WindowSize *int32 `json:"http2WindowSize,omitempty"`
	// http2ConnectionWindowSize indicates the initial window size for connection-level flow control for received data.
	// +kubebuilder:validation:Minimum=1
	// +optional
	HTTP2ConnectionWindowSize *int32 `json:"http2ConnectionWindowSize,omitempty"`
	// http2FrameSize sets the maxmimum frame size to use.
	// If unset, this defaults to 16kb
	// +kubebuilder:validation:Minimum=16384
	// +kubebuilder:validation:Maximum=1677215
	// +optional
	HTTP2FrameSize *int32 `json:"http2FrameSize,omitempty"`
	// +kubebuilder:validation:XValidation:rule="matches(self, '^([0-9]{1,5}(h|m|s|ms)){1,4}$')",message="invalid duration value"
	// +kubebuilder:validation:XValidation:rule="duration(self) >= duration('1s')",message="http2KeepaliveInterval must be at least 1 second"
	// +optional
	HTTP2KeepaliveInterval *metav1.Duration `json:"http2KeepaliveInterval,omitempty"`
	// +kubebuilder:validation:XValidation:rule="matches(self, '^([0-9]{1,5}(h|m|s|ms)){1,4}$')",message="invalid duration value"
	// +kubebuilder:validation:XValidation:rule="duration(self) >= duration('1s')",message="http2KeepaliveTimeout must be at least 1 second"
	// +optional
	HTTP2KeepaliveTimeout *metav1.Duration `json:"http2KeepaliveTimeout,omitempty"`
}

// +kubebuilder:validation:AtLeastOneOf=handshakeTimeout
type FrontendTLS struct {
	// handshakeTimeout specifies the deadline for a TLS handshake to complete.
	// If unset, this defaults to 15s.
	// +kubebuilder:validation:XValidation:rule="matches(self, '^([0-9]{1,5}(h|m|s|ms)){1,4}$')",message="invalid duration value"
	// +kubebuilder:validation:XValidation:rule="duration(self) >= duration('100ms')",message="handshakeTimeout must be at least 100ms"
	// +optional
	HandshakeTimeout *metav1.Duration `json:"handshakeTimeout,omitempty"`

	// TODO: mirror the tuneables on BackendTLS
}

// +kubebuilder:validation:AtLeastOneOf=keepalive
type FrontendTCP struct {
	// keepalive defines settings for enabling TCP keepalives on the connection.
	// +optional
	KeepAlive *AgentgatewayKeepalive `json:"keepalive,omitempty"`
}

// TCP Keepalive settings
type AgentgatewayKeepalive struct {
	// retries specifies the maximum number of keep-alive probes to send before dropping the connection.
	// If unset, this defaults to 9.
	// +kubebuilder:validation:Minimum=1
	// +kubebuilder:validation:Maximum=64
	// +optional
	Retries *int32 `json:"retries,omitempty"`

	// time specifies the number of seconds a connection needs to be idle before keep-alive probes start being sent.
	// If unset, this defaults to 180s.
	// +kubebuilder:validation:XValidation:rule="matches(self, '^([0-9]{1,5}(h|m|s|ms)){1,4}$')",message="invalid duration value"
	// +kubebuilder:validation:XValidation:rule="duration(self) >= duration('1s')",message="time must be at least 1 second"
	// +optional
	Time *metav1.Duration `json:"time,omitempty"`

	// interval specifies the number of seconds between keep-alive probes.
	// If unset, this defaults to 180s.
	// +kubebuilder:validation:XValidation:rule="matches(self, '^([0-9]{1,5}(h|m|s|ms)){1,4}$')",message="invalid duration value"
	// +kubebuilder:validation:XValidation:rule="duration(self) >= duration('1s')",message="interval must be at least 1 second"
	// +optional
	Interval *metav1.Duration `json:"interval,omitempty"`
}

// +kubebuilder:validation:Enum=PreRouting;PostRouting
type PolicyPhase string

const (
	PolicyPhasePreRouting  PolicyPhase = "PreRouting"
	PolicyPhasePostRouting PolicyPhase = "PostRouting"
)

// +kubebuilder:validation:XValidation:rule="has(self.phase) && self.phase == 'PreRouting' ? !has(self.rateLimit) && !has(self.cors) && !has(self.csrf) && !has(self.headerModifiers) && !has(self.hostRewrite) && !has(self.timeouts) && !has(self.retry) && !has(self.authorization): true",message="phase PreRouting only supports extAuth, transformation, and extProc"
type AgentgatewayPolicyTraffic struct {
	// The phase to apply the traffic policy to. If the phase is PreRouting, the targetRef must be a Gateway or a Listener.
	// PreRouting is typically used only when a policy needs to influence the routing decision.
	//
	// Even when using PostRouting mode, the policy can target the Gateway/Listener. This is a helper for applying the policy
	// to all routes under that Gateway/Listener, and follows the merging logic described above.
	//
	// Note: PreRouting and PostRouting rules do not merge together. These are independent execution phases. That is, all
	// PreRouting rules will merge and execute, then all PostRouting rules will merge and execute.
	//
	// If unset, this defaults to PostRouting.
	// +optional
	Phase *PolicyPhase `json:"phase,omitempty"` //nolint:kubeapilinter // false positive for the nophase sub-linter

	// transformation is used to mutate and transform requests and responses
	// before forwarding them to the destination.
	// +optional
	Transformation *AgentTransformationPolicy `json:"transformation,omitempty"`

	// extProc specifies the external processing configuration for the policy.
	// +optional
	ExtProc *AgentExtProcPolicy `json:"extProc,omitempty"`

	// extAuth specifies the external authentication configuration for the policy.
	// This controls what external server to send requests to for authentication.
	// +optional
	ExtAuth *AgentExtAuthPolicy `json:"extAuth,omitempty"`

	// rateLimit specifies the rate limiting configuration for the policy.
	// This controls the rate at which requests are allowed to be processed.
	// +optional
	RateLimit *AgentRateLimit `json:"rateLimit,omitempty"`

	// cors specifies the CORS configuration for the policy.
	// +optional
	Cors *AgentCorsPolicy `json:"cors,omitempty"`

	// csrf specifies the Cross-Site Request Forgery (CSRF) policy for this traffic policy.
	//
	// The CSRF policy has the following behavior:
	// * Safe methods (GET, HEAD, OPTIONS) are automatically allowed
	// * Requests without Sec-Fetch-Site or Origin headers are assumed to be same-origin or non-browser requests and are allowed.
	// * Otherwise, the Sec-Fetch-Site header is checked, with a fallback to comparing the Origin header to the Host header.
	// +optional
	Csrf *AgentCSRFPolicy `json:"csrf,omitempty"`

	// headerModifiers defines the policy to modify request and response headers.
	// +optional
	HeaderModifiers *HeaderModifiers `json:"headerModifiers,omitempty"`

	// hostRewrite specifies how to rewrite the Host header for requests.
	//
	// If the HTTPRoute `urlRewrite` filter already specifies a host rewrite, this setting is ignored.
	// +kubebuilder:validation:Enum=Auto;None
	// +optional
	HostnameRewrite *AgentHostnameRewriteConfig `json:"hostRewrite,omitempty"`

	// timeouts defines the timeouts for requests
	// It is applicable to HTTPRoutes and ignored for other targeted kinds.
	// +optional
	Timeouts *AgentTimeouts `json:"timeouts,omitempty"`

	// retry defines the policy for retrying requests.
	// +optional
	Retry *Retry `json:"retry,omitempty"`

	// authorization specifies the access rules based on roles and permissions.
	// If multiple authorization rules are applied across different policies (at the same, or different, attahcment points),
	// all rules are merged.
	// +optional
	Authorization *Authorization `json:"authorization,omitempty"`

	// jwtAuthentication authenticates users based on JWT tokens.
	// +optional
	JWTAuthentication *AgentJWTAuthentication `json:"jwtAuthentication,omitempty"`

	// basicAuthentication authenticates users based on the "Basic" authentication scheme (RFC 7617), where a username and password
	// are encoded in the request.
	// +optional
	BasicAuthentication *AgentBasicAuthentication `json:"basicAuthentication,omitempty"`

	// apiKeyAuthentication authenticates users based on a configured API Key.
	// +optional
	APIKeyAuthentication *AgentAPIKeyAuthentication `json:"apiKeyAuthentication,omitempty"`
}

// +kubebuilder:validation:Enum=Strict;Optional;Permissive
type JWTAuthenticationMode string

const (
	// A valid token, issued by a configured issuer, must be present.
	// This is the default option.
	JWTAuthenticationModeStrict JWTAuthenticationMode = "Strict"
	// If a token exists, validate it.
	// Warning: this allows requests without a JWT token!
	JWTAuthenticationModeOptional JWTAuthenticationMode = "Optional"
	// Requests are never rejected. This is useful for usage of claims in later steps (authorization, logging, etc).
	// Warning: this allows requests without a JWT token!
	JWTAuthenticationModePermissive JWTAuthenticationMode = "Permissive"
)

type AgentJWTAuthentication struct {
	// validation mode for JWT authentication.
	// +kubebuilder:default=Strict
	// +optional
	Mode JWTAuthenticationMode `json:"mode,omitempty"`
	// +kubebuilder:validation:MinItems=1
	// +kubebuilder:validation:MaxItems=64
	// +required
	Providers []AgentJWTProvider `json:"providers"`
}

type AgentJWTProvider struct {
	// issuer identifies the IdP that issued the JWT. This corresponds to the 'iss' claim (https://tools.ietf.org/html/rfc7519#section-4.1.1).
	// +kubebuilder:validation:MinLength=1
	// +required
	Issuer ShortString `json:"issuer"`
	// audiences specifies the list of allowed audiences that are allowed access. This corresponds to the 'aud' claim (https://datatracker.ietf.org/doc/html/rfc7519#section-4.1.3).
	// If unset, any audience is allowed.
	// +kubebuilder:validation:MinItems=1
	// +kubebuilder:validation:MaxItems=64
	// +optional
	Audiences []string `json:"audiences,omitempty"`
	// jwks defines the JSON Web Key Set used to validate the signature of the JWT.
	// +required
	JWKS AgentJWKS `json:"jwks"`
}

// +kubebuilder:validation:ExactlyOneOf=remote;inline
type AgentJWKS struct {
	// remote specifies how to reach the JSON Web Key Set from a remote address.
	// +optional
	Remote *AgentRemoteJWKS `json:"remote,omitempty"`
	// inline specifies an inline JSON Web Key Set used validate the signature of the JWT.
	// +kubebuilder:validation:MinLength=2
	// +kubebuilder:validation:MaxLength=65536
	// +optional
	Inline *string `json:"inline,omitempty"`
}

// +kubebuilder:validation:ExactlyOneOf=jwksUri;backendRef
type AgentRemoteJWKS struct {
	// IdP jwks endpoint. Default tls settings are used to connect to this url.
	// +kubebuilder:validation:Pattern=`^(https|http):\/\/[a-zA-Z0-9]([a-zA-Z0-9-]*[a-zA-Z0-9])?(\.[a-zA-Z0-9]([a-zA-Z0-9-]*[a-zA-Z0-9])?)*(:\d+)?\/.*$`
	JwksUri string `json:"jwksUri,omitempty"`
	// +optional
	// +kubebuilder:validation:XValidation:rule="matches(self, '^([0-9]{1,5}(h|m|s|ms)){1,4}$')",message="invalid duration value"
	// +kubebuilder:validation:XValidation:rule="duration(self) >= duration('5m')",message="cacheDuration must be at least 5m."
	// +kubebuilder:default="5m"
	CacheDuration *metav1.Duration `json:"cacheDuration,omitempty"`
	// backendRef references the remote JWKS server to reach.
	//
	// Supported types: Service and Backend.
<<<<<<< HEAD
	BackendRef gwv1.BackendObjectReference `json:"backendRef,omitempty"`
=======
	// +required
	BackendRef gwv1.BackendObjectReference `json:"backendRef"`
>>>>>>> 11a2b1a3
}

// +kubebuilder:validation:Enum=Strict;Optional
type BasicAuthenticationMode string

const (
	// A valid username and password must be present.
	// This is the default option.
	BasicAuthenticationModeStrict BasicAuthenticationMode = "Strict"
	// If a username and password exists, validate it.
	// Warning: this allows requests without a username!
	BasicAuthenticationModeOptional BasicAuthenticationMode = "Optional"
)

// +kubebuilder:validation:ExactlyOneOf=users;secretRef
type AgentBasicAuthentication struct {
	// validation mode for basic auth authentication.
	// +kubebuilder:default=Strict
	// +optional
	Mode BasicAuthenticationMode `json:"mode,omitempty"`

	// realm specifies the 'realm' to return in the WWW-Authenticate header for failed authentication requests.
	// If unset, "Restricted" will be used.
	// +optional
	Realm *string `json:"realm,omitempty"`

	// users provides an inline list of username/password pairs that will be accepted.
	// Each entry represents one line of the htpasswd format: https://httpd.apache.org/docs/2.4/programs/htpasswd.html.
	//
	// Note: passwords should be the hash of the password, not the raw password. Use the `htpasswd` or similar commands
	// to generate a hash. MD5, bcrypt, crypt, and SHA-1 are supported.
	//
	// Example:
	// users:
	// - "user1:$apr1$ivPt0D4C$DmRhnewfHRSrb3DQC.WHC."
	// - "user2:$2y$05$r3J4d3VepzFkedkd/q1vI.pBYIpSqjfN0qOARV3ScUHysatnS0cL2"
	//
	// +kubebuilder:validation:MinItems=1
	// +kubebuilder:validation:MaxItems=256
	// +optional
	Users []string `json:"users,omitempty"`

	// secretRef references a Kubernetes secret storing the .htaccess file. The Secret must have a key named '.htaccess',
	// and should contain the complete .htaccess file.
	//
	// Note: passwords should be the hash of the password, not the raw password. Use the `htpasswd` or similar commands
	// to generate a hash. MD5, bcrypt, crypt, and SHA-1 are supported.
	//
	// Example:
	//
	// apiVersion: v1
	// kind: Secret
	// metadata:
	//   name: basic-auth
	// stringData:
	//   .htaccess: |
	//     alice:$apr1$3zSE0Abt$IuETi4l5yO87MuOrbSE4V.
	//     bob:$apr1$Ukb5LgRD$EPY2lIfY.A54jzLELNIId/
	// +optional
	SecretRef *corev1.LocalObjectReference `json:"secretRef,omitempty"`
}

// +kubebuilder:validation:Enum=Strict;Optional
type APIKeyAuthenticationMode string

const (
	// A valid API Key must be present.
	// This is the default option.
	APIKeyAuthenticationModeStrict APIKeyAuthenticationMode = "Strict"
	// If an API Key exists, validate it.
	// Warning: this allows requests without an API Key!
	APIKeyAuthenticationModeOptional APIKeyAuthenticationMode = "Optional"
)

// +kubebuilder:validation:ExactlyOneOf=secretRef;secretSelector
type AgentAPIKeyAuthentication struct {
	// Validation mode for api key authentication.
	// +kubebuilder:default=Strict
	// +optional
	Mode APIKeyAuthenticationMode `json:"mode,omitempty"`

	// secretRef references a Kubernetes secret storing a set of API Keys. If there are many keys, 'secretSelector' can be
	// used instead.
	//
	// Each entry in the Secret represents one API Key. The key is an arbitrary identifier. The value can either be:
	// * A string, representing the API Key.
	// * A JSON object, with two fields, `key` and `metadata`. `key` contains the API Key. `metadata` contains arbitrary JSON
	//   metadata associated with the key, which may be used by other policies. For example, you may write an authorization
	//   policy allow `apiKey.group == 'sales'`.
	//
	// Example:
	//
	// apiVersion: v1
	// kind: Secret
	// metadata:
	//   name: api-key
	// stringData:
	//   client1: |
	//     {
	//       "key": "k-123",
	//       "metadata": {
	//         "group": "sales",
	//         "created_at": "2024-10-01T12:00:00Z",
	//       }
	//     }
	//   client2: "k-456"
	// +optional
	SecretRef *corev1.LocalObjectReference `json:"secretRef,omitempty"`

	// secretSelector selects multiple secrets containing API Keys. If the same key is defined in multiple secrets, the
	// behavior is undefined.
	//
	// Each entry in the Secret represents one API Key. The key is an arbitrary identifier. The value can either be:
	// * A string, representing the API Key.
	// * A JSON object, with two fields, `key` and `metadata`. `key` contains the API Key. `metadata` contains arbitrary JSON
	//   metadata associated with the key, which may be used by other policies. For example, you may write an authorization
	//   policy allow `apiKey.group == 'sales'`.
	//
	// Example:
	//
	// apiVersion: v1
	// kind: Secret
	// metadata:
	//   name: api-key
	// stringData:
	//   client1: |
	//     {
	//       "key": "k-123",
	//       "metadata": {
	//         "group": "sales",
	//         "created_at": "2024-10-01T12:00:00Z",
	//       }
	//     }
	//   client2: "k-456"
	// +optional
	SecretSelector *SecretSelector `json:"secretSelector,omitempty"`
}

type SecretSelector struct {
	// Label selector to select the target resource.
	// +required
	MatchLabels map[string]string `json:"matchLabels"`
}

type AgentHostnameRewrite string

const (
	AgentHostnameRewriteAuto AgentHostnameRewrite = "Auto"
	AgentHostnameRewriteNone AgentHostnameRewrite = "None"
)

type BackendAuth struct {
	// key provides an inline key to use as the value of the Authorization header.
	// This option is the least secure; usage of a Secret is preferred.
	// +kubebuilder:validation:MaxLength=2048
	// +optional
	InlineKey *string `json:"key,omitempty"`

	// secretRef references a Kubernetes secret storing the key to use the authorization value. This must be stored in the
	// 'Authorization' key.
	// +optional
	SecretRef *corev1.LocalObjectReference `json:"secretRef,omitempty"`

	// TODO: passthrough, aws, azure, gcp
}

type BackendAI struct {
	// Enrich requests sent to the LLM provider by appending and prepending system prompts. This can be configured only for
	// LLM providers that use the `CHAT` or `CHAT_STREAMING` API route type.
	// +optional
	PromptEnrichment *AIPromptEnrichment `json:"prompt,omitempty"`

	// TODO: the API here is very messy and confusing; do a general refactoring
	// +optional
	PromptGuard *AIPromptGuard `json:"promptGuard,omitempty"`

	// Provide defaults to merge with user input fields.
	// +kubebuilder:validation:MinItems=1
	// +kubebuilder:validation:MaxItems=64
	// +optional
	Defaults []FieldDefault `json:"defaults,omitempty"`
	// +kubebuilder:validation:MinItems=1
	// +kubebuilder:validation:MaxItems=64
	// +optional
	Overrides []FieldDefault `json:"overrides,omitempty"`
	// Intentionally omitted: `model`. Instead, use overrides.

	// ModelAliases maps friendly model names to actual provider model names.
	// Example: {"fast": "gpt-3.5-turbo", "smart": "gpt-4-turbo"}
	// Note: This field is only applicable when using the agentgateway data plane.
	// TODO: should this use 'overrides', and we add CEL conditionals?
	// +kubebuilder:validation:MaxProperties=64
	// +optional
	ModelAliases map[string]string `json:"modelAliases,omitempty"`

	// PromptCaching enables automatic prompt caching for supported providers (AWS Bedrock).
	// Reduces API costs by caching static content like system prompts and tool definitions.
	// Only applicable for Bedrock Claude 3+ and Nova models.
	// +optional
	PromptCaching *PromptCachingConfig `json:"promptCaching,omitempty"`
}

// +kubebuilder:validation:AtLeastOneOf=authorization
type BackendMCP struct {
	// authorization defines MCP level authorization. Unlike authorization at the HTTP level, which will reject
	// unauthorized requests with a 403 error, this policy works at the MCP level.
	//
	// List operations, such as list_tools, will have each item evaluated. Items that do not meet the rule will be filtered.
	//
	// Get or call operations, such as call_tool, will evaluate the specific item and reject requests that do not meet the rule.
	// +optional
	Authorization *Authorization `json:"authorization,omitempty"`
	// authentication defines MCP specific authentication rules.
	// TODO: this is problematic sort of. In agentgateway local mode, this setting is on route and backend, but we have
	// some hiding of this to make it set once but apply both.
	//Authentication *MCPAuthentication `json:"authentication,omitempty"`
}

type MCPAuthentication struct {
	// TODO: implement
}

// TODO: implement
type BackendHTTP struct {
	// poolIdleTimeout sets the timeout for idle sockets to be kept-alive for re-use in the connection pool.
	// +optional
	PoolIdleTimeout *metav1.Duration `json:"poolIdleTimeout,omitempty"`

	// http2WindowSize indicates the initial window size for stream-level flow control / for received data.
	// +kubebuilder:validation:Minimum=1
	// +optional
	HTTP2WindowSize *int32 `json:"http2WindowSize,omitempty"`
	// http2ConnectionWindowSize indicates the initial window size for connection-level flow control / for received data.
	// +kubebuilder:validation:Minimum=1
	// +optional
	HTTP2ConnectionWindowSize *int32 `json:"http2ConnectionWindowSize,omitempty"`
	// http2FrameSize sets the maxmimum frame size to use.
	// If unset, this defaults to 16kb
	// +kubebuilder:validation:Minimum=16384
	// +kubebuilder:validation:Maximum=1677215
	// +optional
	HTTP2FrameSize *int32 `json:"http2FrameSize,omitempty"`
	// +kubebuilder:validation:XValidation:rule="matches(self, '^([0-9]{1,5}(h|m|s|ms)){1,4}$')",message="invalid duration value"
	// +kubebuilder:validation:XValidation:rule="duration(self) >= duration('1s')",message="http2KeepaliveInterval must be at least 1 second"
	// +optional
	HTTP2KeepaliveInterval *metav1.Duration `json:"http2KeepaliveInterval,omitempty"`
	// +kubebuilder:validation:XValidation:rule="matches(self, '^([0-9]{1,5}(h|m|s|ms)){1,4}$')",message="invalid duration value"
	// +kubebuilder:validation:XValidation:rule="duration(self) >= duration('1s')",message="http2KeepaliveTimeout must be at least 1 second"
	// +optional
	HTTP2KeepaliveTimeout *metav1.Duration `json:"http2KeepaliveTimeout,omitempty"`
}

type BackendTCP struct {
	// keepAlive defines settings for enabling TCP keepalives on the connection.
	// +optional
	Keepalive *AgentgatewayKeepalive `json:"keepalive,omitempty"`
	// connectTimeout defines the deadline for establishing a connection to the destination.
	// +kubebuilder:validation:XValidation:rule="matches(self, '^([0-9]{1,5}(h|m|s|ms)){1,4}$')",message="invalid duration value"
	// +kubebuilder:validation:XValidation:rule="duration(self) >= duration('100ms')",message="connectTimeout must be at least 100ms"
	// +optional
	ConnectTimeout *metav1.Duration `json:"connectTimeout,omitempty"`
}

type AgentTransformationPolicy struct {
	// request is used to modify the request path.
	// +optional
	Request *AgentTransform `json:"request,omitempty"`

	// response is used to modify the response path.
	// +optional
	Response *AgentTransform `json:"response,omitempty"`
}

type AgentTransform struct {
	// set is a list of headers and the value they should be set to.
	//
	// +listType=map
	// +listMapKey=name
	// +kubebuilder:validation:MinItems=1
	// +kubebuilder:validation:MaxItems=16
	// +optional
	Set []AgentHeaderTransformation `json:"set,omitempty"`

	// add is a list of headers to add to the request and what that value should be set to. If there is already a header
	// with these values then append the value as an extra entry.
	//
	// +listType=map
	// +listMapKey=name
	// +kubebuilder:validation:MinItems=1
	// +kubebuilder:validation:MaxItems=16
	// +optional
	Add []AgentHeaderTransformation `json:"add,omitempty"`

	// Remove is a list of header names to remove from the request/response.
	//
	// +listType=set
	// +kubebuilder:validation:MinItems=1
	// +kubebuilder:validation:MaxItems=16
	// +optional
	Remove []AgentHeaderName `json:"remove,omitempty"`

	// body controls manipulation of the HTTP body.
	// +optional
	Body *CELExpression `json:"body,omitempty"`
}

// AgentHeaderName is the name of a header.
//
// +kubebuilder:validation:MinLength=1
// +kubebuilder:validation:MaxLength=256
// +kubebuilder:validation:Pattern=`^:?[A-Za-z0-9!#$%&'*+\-.^_\x60|~]+$`
// +kubebuilder:validation:XValidation:rule="!self.startsWith(':') || self in [':authority', ':method', ':path', ':scheme', ':status']",message="pseudo-headers must be one of :authority, :method, :path, :scheme, or :status"
// +k8s:deepcopy-gen=false
type AgentHeaderName string

type AgentHeaderTransformation struct {
	// the name of the header to add.
	// +required
	Name AgentHeaderName `json:"name"`
	// value is the CEL expression to apply to generate the output value for the header.
	// +required
	Value CELExpression `json:"value"`
}

type AgentExtProcPolicy struct {
	// backendRef references the External Processor server to reach.
	// Supported types: Service and Backend.
	// +required
	BackendRef gwv1.BackendObjectReference `json:"backendRef"`
}

type AgentExtAuthPolicy struct {
	// backendRef references the External Authorization server to reach.
	//
	// Supported types: Service and Backend.
	// +required
	BackendRef gwv1.BackendObjectReference `json:"backendRef"`

	// forwardBody configures whether to include the HTTP body in the request. If enabled, the request body will be
	// buffered.
	// +optional
	ForwardBody *AgentExtAuthBody `json:"forwardBody,omitempty"`

	// contextExtensions specifies additional arbitrary key-value pairs to send to the authorization server.
	// +kubebuilder:validation:MaxProperties=64
	// +optional
	ContextExtensions map[string]string `json:"contextExtensions,omitempty"`
}

type AgentExtAuthBody struct {
	// maxSize specifies how large in bytes the largest body that will be buffered and sent to the authorization server. If
	// the body size is larger than maxSize, then the request will be rejected with a response.
	//
	// +kubebuilder:validation:Minimum=1
	// +required
	MaxSize int32 `json:"maxSize"`
}

type AgentRateLimit struct {
	// Local defines a local rate limiting policy.
	// +kubebuilder:validation:MinItems=1
	// +kubebuilder:validation:MaxItems=16
	// +optional
	Local []AgentLocalRateLimitPolicy `json:"local,omitempty"`

	// Global defines a global rate limiting policy using an external service.
	// +optional
	Global *AgentRateLimitPolicy `json:"global,omitempty"`
}

type AgentRateLimitPolicy struct {
	// backendRef references the Rate Limit server to reach.
	// Supported types: Service and Backend.
	// +required
	BackendRef gwv1.BackendObjectReference `json:"backendRef"`

	// domain specifies the domain under which this limit should apply.
	// This is an arbitrary string that enables a rate limit server to distinguish between different applications.
	// +required
	Domain ShortString `json:"domain"`

	// Descriptors define the dimensions for rate limiting. These values are passed to the rate limit service which applies
	// configured limits based on them. Each descriptor represents a single rate limit rule with one or more entries.
	//
	// +kubebuilder:validation:MinItems=1
	// +kubebuilder:validation:MaxItems=16
	// +required
	Descriptors []AgentRateLimitDescriptor `json:"descriptors"`
}

type RateLimitUnit string

const (
	RateLimitUnitTokens   RateLimitUnit = "Tokens"
	RateLimitUnitRequests RateLimitUnit = "Requests"
)

type AgentRateLimitDescriptor struct {
	// entries are the individual components that make up this descriptor.
	//
	// +kubebuilder:validation:MinItems=1
	// +kubebuilder:validation:MaxItems=16
	// +required
	Entries []AgentRateLimitDescriptorEntry `json:"entries"`
	// unit defines what to use as the cost function. If unspecified, Requests is used.
	// +kubebuilder:validation:Enum=Requests;Tokens
	// +optional
	Unit *RateLimitUnit `json:"unit,omitempty"`
}

// AgentRateLimitDescriptorEntry defines a single entry in a rate limit descriptor.
type AgentRateLimitDescriptorEntry struct {
	// name specifies the name of the descriptor.
	// +required
	Name TinyString `json:"name"`
	// expression is a Common Expression Language (CEL) expression that defines the value for the descriptor.
	//
	// For example, to rate limit based on the Client IP: `source.address`.
	//
	// See https://agentgateway.dev/docs/reference/cel/ for more info.
	// +required
	Expression CELExpression `json:"expression"`
}

type LocalRateLimitUnit string

const (
	LocalRateLimitUnitSeconds LocalRateLimitUnit = "Seconds"
	LocalRateLimitUnitMinutes LocalRateLimitUnit = "Minutes"
	LocalRateLimitUnitHours   LocalRateLimitUnit = "Hours"
)

// AgentLocalRateLimitPolicy represents a policy for local rate limiting.
// It defines the configuration for rate limiting using a token bucket mechanism.
// +kubebuilder:validation:ExactlyOneOf=requests;tokens
type AgentLocalRateLimitPolicy struct {
	// requests specifies the number of HTTP requests per unit of time that are allowed. Requests exceeding this limit will fail with
	// a 429 error.
	// +kubebuilder:validation:Minimum=1
	// +optional
	Requests *int32 `json:"requests,omitempty"`

	// tokens specifies the number of LLM tokens per unit of time that are allowed. Requests exceeding this limit will fail
	// with a 429 error.
	//
	// Both input and output tokens are counted. However, token counts are not known until the request completes. As a
	// result, token-based rate limits will apply to future requests only.
	//
	// +kubebuilder:validation:Minimum=1
	// +optional
	Tokens *int32 `json:"tokens,omitempty"`

	// unit specifies the unit of time that requests are limited based on.
	//
	// +kubebuilder:validation:Enum=Seconds;Minutes;Hours
	// +required
	Unit LocalRateLimitUnit `json:"unit"`

	// burst specifies an allowance of requests above the request-per-unit that should be allowed within a short period of time.
	// +optional
	Burst *int32 `json:"burst,omitempty"`
}

type AgentCorsPolicy struct {
	// +kubebuilder:pruning:PreserveUnknownFields
	*gwv1.HTTPCORSFilter `json:",inline"`
}

type AgentCSRFPolicy struct {
	// additionalOrigin specifies additional source origins that will be allowed in addition to the destination origin. The
	// `Origin` consists of a scheme and a host, with an optional port, and takes the form `<scheme>://<host>(:<port>)`.
	//
	// +kubebuilder:validation:MinItems=1
	// +kubebuilder:validation:MaxItems=16
	// +optional
	AdditionalOrigins []ShortString `json:"additionalOrigins,omitempty"`
}

type AgentHostnameRewriteConfig struct {
	// mode sets the hostname rewrite mode.
	//
	// The following may be specified:
	// * Auto: automatically set the Host header based on the destination.
	// * None: do not rewrite the Host header. The original Host header will be passed through.
	//
	// This setting defaults to Auto when connecting to hostname-based Backend types, and None otherwise (for Service or
	// IP-based Backends).
	// +required
	Mode AgentHostnameRewrite `json:"mode"`
}

type AgentTimeouts struct {
	// request specifies a timeout for an individual request from the gateway to a backend. This covers the time from when
	// the request first starts being sent from the gateway to when the full response has been received from the backend.
	//
	// +kubebuilder:validation:XValidation:rule="matches(self, '^([0-9]{1,5}(h|m|s|ms)){1,4}$')",message="invalid duration value"
	// +kubebuilder:validation:XValidation:rule="duration(self) >= duration('100ms')",message="request must be at least 1ms"
	// +optional
	Request *metav1.Duration `json:"request,omitempty"`
}

// Retry defines the retry policy
type AgentRetry struct {
	*gwv1.HTTPRouteRetry `json:",inline"`
}

// accessLogs specifies how per-request access logs are emitted.
type AgentAccessLog struct {
	// filter specifies a CEL expression that is used to filter logs. A log will only be emitted if the expression evaluates
	// to 'true'.
	// +optional
	Filter *CELExpression `json:"filter,omitempty"`
	// attributes specifies customizations to the key-value pairs that are logged
	// +optional
	Attributes *AgentLogTracingFields `json:"attributes,omitempty"`
}

// +kubebuilder:validation:AtLeastOneOf=remove;add
type AgentLogTracingFields struct {
	// remove lists the default fields that should be removed. For example, "http.method".
	// +kubebuilder:validation:MinItems=1
	// +kubebuilder:validation:MaxItems=32
	// +optional
	Remove []TinyString `json:"remove,omitempty"`
	// add specifies additional key-value pairs to be added to each entry.
	// The value is a CEL expression. If the CEL expression fails to evaluate, the pair will be excluded.
	// +kubebuilder:validation:MinItems=1
	// +kubebuilder:validation:maxItems=64
	// +optional
	Add []AgentAttributeAdd `json:"add,omitempty"`
}

type AgentAttributeAdd struct {
	// +required
	Name ShortString `json:"name"`
	// +required
	Expression CELExpression `json:"expression"`
}

type TracingProtocol string

const (
	TracingProtocolHttp TracingProtocol = "HTTP"
	TracingProtocolGrpc TracingProtocol = "GRPC"
)

type AgentTracing struct {
	// backendRef references the OTLP server to reach.
	// Supported types: Service and Backend.
	// +required
	BackendRef gwv1.BackendObjectReference `json:"backendRef"`
	// protocol specifies the OTLP protocol variant to use.
	// +kubebuilder:default=HTTP
	// +kubebuilder:validation:Enum=HTTP;GRPC
	// +optional
	Protocol TracingProtocol `json:"protocol,omitempty"`

	// attributes specifies customizations to the key-value pairs that are included in the trace
	// +optional
	Attributes *AgentLogTracingFields `json:"attributes,omitempty"`

	// randomSampling is an expression to determine the amount of random sampling. Random sampling will initiate a new
	// trace span if the incoming request does not have a trace initiated already. This should evaluate to a float between
	// 0.0-1.0, or a boolean (true/false) If unspecified, random sampling is disabled.
	// +optional
	RandomSampling *CELExpression `json:"randomSampling,omitempty"`
	// clientSampling is an expression to determine the amount of client sampling. Client sampling determines whether to
	// initiate a new trace span if the incoming request does have a trace already. This should evaluate to a float between
	// 0.0-1.0, or a boolean (true/false) If unspecified, client sampling is 100% enabled.
	// +optional
	ClientSampling *CELExpression `json:"clientSampling,omitempty"`
}<|MERGE_RESOLUTION|>--- conflicted
+++ resolved
@@ -497,12 +497,7 @@
 	// backendRef references the remote JWKS server to reach.
 	//
 	// Supported types: Service and Backend.
-<<<<<<< HEAD
 	BackendRef gwv1.BackendObjectReference `json:"backendRef,omitempty"`
-=======
-	// +required
-	BackendRef gwv1.BackendObjectReference `json:"backendRef"`
->>>>>>> 11a2b1a3
 }
 
 // +kubebuilder:validation:Enum=Strict;Optional
