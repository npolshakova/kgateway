package backend

import (
	"bytes"
	"context"
	"fmt"
	"maps"
	"time"

	envoy_config_cluster_v3 "github.com/envoyproxy/go-control-plane/envoy/config/cluster/v3"
	envoy_config_listener_v3 "github.com/envoyproxy/go-control-plane/envoy/config/listener/v3"
	envoy_config_route_v3 "github.com/envoyproxy/go-control-plane/envoy/config/route/v3"
	envoy_ext_proc_v3 "github.com/envoyproxy/go-control-plane/envoy/extensions/filters/http/ext_proc/v3"
	envoy_hcm "github.com/envoyproxy/go-control-plane/envoy/extensions/filters/network/http_connection_manager/v3"
	awspb "github.com/solo-io/envoy-gloo/go/config/filter/http/aws_lambda/v2"
	"github.com/solo-io/go-utils/contextutils"
	"istio.io/istio/pkg/config/schema/kubeclient"
	"istio.io/istio/pkg/kube/kclient"
	"istio.io/istio/pkg/kube/krt"
	corev1 "k8s.io/api/core/v1"
	metav1 "k8s.io/apimachinery/pkg/apis/meta/v1"
	"k8s.io/apimachinery/pkg/runtime"
	"k8s.io/apimachinery/pkg/runtime/schema"
	"k8s.io/apimachinery/pkg/watch"

	"github.com/kgateway-dev/kgateway/v2/internal/kgateway/extensions2/plugins/backend/ai"

	"github.com/kgateway-dev/kgateway/v2/api/v1alpha1"
	"github.com/kgateway-dev/kgateway/v2/internal/kgateway/extensions2/common"
	extensionsplug "github.com/kgateway-dev/kgateway/v2/internal/kgateway/extensions2/plugin"
	"github.com/kgateway-dev/kgateway/v2/internal/kgateway/extensions2/pluginutils"
	"github.com/kgateway-dev/kgateway/v2/internal/kgateway/ir"
	"github.com/kgateway-dev/kgateway/v2/internal/kgateway/krtcollections"
	"github.com/kgateway-dev/kgateway/v2/internal/kgateway/plugins"
	"github.com/kgateway-dev/kgateway/v2/internal/kgateway/wellknown"
	"github.com/kgateway-dev/kgateway/v2/pkg/client/clientset/versioned"
)

const (
	ParameterGroup = "kgateway.io"
	ParameterKind  = "Parameter"
<<<<<<< HEAD

	FilterName = "io.solo.aws_lambda"
=======
)
const (
	ExtensionName = "Backend"
	FilterName    = "io.solo.aws_lambda"
>>>>>>> 882bb994
)

var (
	ParameterGK = schema.GroupKind{
		Group: ParameterGroup,
		Kind:  ParameterKind,
	}
)

type backendDestination struct {
	FunctionName string
}

func (d *backendDestination) CreationTime() time.Time {
	return time.Time{}
}

func (d *backendDestination) Equals(in any) bool {
	d2, ok := in.(*backendDestination)
	if !ok {
		return false
	}
	return d.FunctionName == d2.FunctionName
}

type BackendIr struct {
	AwsSecret     *ir.Secret
	AISecret      *ir.Secret
	AIMultiSecret map[string]*ir.Secret
}

func data(s *ir.Secret) map[string][]byte {
	if s == nil {
		return nil
	}
	return s.Data
}

func (u *BackendIr) Equals(other any) bool {
	otherBackend, ok := other.(*BackendIr)
	if !ok {
		return false
	}
	if !maps.EqualFunc(data(u.AwsSecret), data(otherBackend.AwsSecret), func(a, b []byte) bool {
		return bytes.Equal(a, b)
	}) {
		return false
	}
	if !maps.EqualFunc(data(u.AISecret), data(otherBackend.AISecret), func(a, b []byte) bool {
		return bytes.Equal(a, b)
	}) {
		return false
	}
	if !maps.EqualFunc(u.AIMultiSecret, otherBackend.AIMultiSecret, func(a, b *ir.Secret) bool {
		return maps.EqualFunc(data(a), data(b), func(a, b []byte) bool {
			return bytes.Equal(a, b)
		})
	}) {
		return false
	}

	return true
}

type backendPlugin struct {
	needFilter       map[string]bool
	aiGatewayEnabled map[string]bool
}

func registerTypes(ourCli versioned.Interface) {
	kubeclient.Register[*v1alpha1.Backend](
		v1alpha1.BackendGVK.GroupVersion().WithResource("backends"),
		v1alpha1.BackendGVK,
		func(c kubeclient.ClientGetter, namespace string, o metav1.ListOptions) (runtime.Object, error) {
			return ourCli.GatewayV1alpha1().Backends(namespace).List(context.Background(), o)
		},
		func(c kubeclient.ClientGetter, namespace string, o metav1.ListOptions) (watch.Interface, error) {
			return ourCli.GatewayV1alpha1().Backends(namespace).Watch(context.Background(), o)
		},
	)
}

func NewPlugin(ctx context.Context, commoncol *common.CommonCollections) extensionsplug.Plugin {
	registerTypes(commoncol.OurClient)

	col := krt.WrapClient(kclient.New[*v1alpha1.Backend](commoncol.Client), commoncol.KrtOpts.ToOptions("Backends")...)

	gk := v1alpha1.BackendGVK.GroupKind()
	translate := buildTranslateFunc(ctx, commoncol.Secrets)
	ucol := krt.NewCollection(col, func(krtctx krt.HandlerContext, i *v1alpha1.Backend) *ir.BackendObjectIR {
		// resolve secrets
		return &ir.BackendObjectIR{
			ObjectSource: ir.ObjectSource{
				Kind:      gk.Kind,
				Group:     gk.Group,
				Namespace: i.GetNamespace(),
				Name:      i.GetName(),
			},
			GvPrefix:          "backend",
			CanonicalHostname: hostname(i),
			Obj:               i,
			ObjIr:             translate(krtctx, i),
		}
	})

	endpoints := krt.NewCollection(col, func(krtctx krt.HandlerContext, i *v1alpha1.Backend) *ir.EndpointsForBackend {
		return processEndpoints(i)
	})
	return extensionsplug.Plugin{
		ContributesBackends: map[schema.GroupKind]extensionsplug.BackendPlugin{
			gk: {
				BackendInit: ir.BackendInit{
					InitBackend: processBackend,
				},
				Endpoints: endpoints,
				Backends:  ucol,
			},
		},
		ContributesPolicies: map[schema.GroupKind]extensionsplug.PolicyPlugin{
			// TODO: remove Parameters?
			ParameterGK: {
				Name:                      "backend",
<<<<<<< HEAD
				NewGatewayTranslationPass: newPlug,
				//			AttachmentPoints: []ir.AttachmentPoints{ir.HttpBackendRefAttachmentPoint},
				PoliciesFetch: func(n, ns string) ir.PolicyIR {
					// virtual policy - we don't have a real policy object
					return &backendDestination{
						FunctionName: n,
					}
				},
			},
			v1alpha1.BackendGVK.GroupKind(): {
				Name:                      "backend",
=======
>>>>>>> 882bb994
				NewGatewayTranslationPass: newPlug,
				//			AttachmentPoints: []ir.AttachmentPoints{ir.HttpBackendRefAttachmentPoint},
				PoliciesFetch: func(n, ns string) ir.PolicyIR {
					// virtual policy - we don't have a real policy object
					return &backendDestination{
						FunctionName: n,
					}
				},
			},
		},
	}
}

func buildTranslateFunc(ctx context.Context, secrets *krtcollections.SecretIndex) func(krtctx krt.HandlerContext, i *v1alpha1.Backend) *BackendIr {
	return func(krtctx krt.HandlerContext, i *v1alpha1.Backend) *BackendIr {
		// resolve secrets
		var backendIr BackendIr
		if i.Spec.Aws != nil {
			ns := i.GetNamespace()
			secret, err := pluginutils.GetSecretIr(secrets, krtctx, i.Spec.Aws.SecretRef.Name, ns)
			if err != nil {
				contextutils.LoggerFrom(ctx).Error(err)
			}
			backendIr.AwsSecret = secret
		}
		if i.Spec.AI != nil {
			ns := i.GetNamespace()
			if i.Spec.AI.LLM != nil {
				secretRef := getAISecretRef(i.Spec.AI.LLM.Provider)
				// if secretRef is used, set the secret on the backend ir
				if secretRef != nil {
					secret, err := pluginutils.GetSecretIr(secrets, krtctx, secretRef.Name, ns)
					if err != nil {
						contextutils.LoggerFrom(ctx).Error(err)
					}
					backendIr.AISecret = secret
				}
			} else if i.Spec.AI.MultiPool != nil {
				backendIr.AIMultiSecret = map[string]*ir.Secret{}
				for idx, priority := range i.Spec.AI.MultiPool.Priorities {
					for jdx, pool := range priority.Pool {
						secretRef := getAISecretRef(pool.Provider)
						// if secretRef is used, set the secret on the backend ir
						if secretRef != nil {
							secret, err := pluginutils.GetSecretIr(secrets, krtctx, secretRef.Name, ns)
							if err != nil {
								contextutils.LoggerFrom(ctx).Error(err)
							}
							backendIr.AIMultiSecret[getMultiPoolSecretKey(idx, jdx, secretRef.Name)] = secret
						}
					}
				}
			}
		}
		return &backendIr
	}
}

func getAISecretRef(llm v1alpha1.SupportedLLMProvider) *corev1.LocalObjectReference {
	var secretRef *corev1.LocalObjectReference
	if llm.OpenAI != nil {
		secretRef = llm.OpenAI.AuthToken.SecretRef
	} else if llm.Anthropic != nil {
		secretRef = llm.Anthropic.AuthToken.SecretRef
	} else if llm.AzureOpenAI != nil {
		secretRef = llm.AzureOpenAI.AuthToken.SecretRef
	} else if llm.Gemini != nil {
		secretRef = llm.Gemini.AuthToken.SecretRef
	} else if llm.VertexAI != nil {
		secretRef = llm.VertexAI.AuthToken.SecretRef
	}

	return secretRef
}

func processBackend(ctx context.Context, in ir.BackendObjectIR, out *envoy_config_cluster_v3.Cluster) {
	up, ok := in.Obj.(*v1alpha1.Backend)
	if !ok {
		// log - should never happen
		return
	}

	ir, ok := in.ObjIr.(*BackendIr)
	if !ok {
		// log - should never happen
		return
	}

	spec := up.Spec
	switch {
	case spec.Type == v1alpha1.BackendTypeStatic:
		processStatic(ctx, spec.Static, out)
	case spec.Type == v1alpha1.BackendTypeAWS:
		processAws(ctx, spec.Aws, ir, out)
	case spec.AI != nil:
		err := ai.ProcessAIBackend(ctx, spec.AI, ir.AISecret, out)
		if err != nil {
			// TODO: report error on status
			contextutils.LoggerFrom(ctx).Error(err)
		}
	}
}

func hostname(in *v1alpha1.Backend) string {
	if in.Spec.Type != v1alpha1.BackendTypeStatic {
		return ""
	}
	if in.Spec.Static != nil {
		if len(in.Spec.Static.Hosts) > 0 {
			return in.Spec.Static.Hosts[0].Host
		}
	}
	return ""
}

func processEndpoints(up *v1alpha1.Backend) *ir.EndpointsForBackend {
	spec := up.Spec
	switch {
	case spec.Type == v1alpha1.BackendTypeStatic:
		return processEndpointsStatic(spec.Static)
	case spec.Type == v1alpha1.BackendTypeAWS:
		return processEndpointsAws(spec.Aws)
	}
	return nil
}

func newPlug(ctx context.Context, tctx ir.GwTranslationCtx) ir.ProxyTranslationPass {
	return &backendPlugin{}
}

func (p *backendPlugin) Name() string {
<<<<<<< HEAD
	return "backend"
=======
	return ExtensionName
>>>>>>> 882bb994
}

// called 1 time for each listener
func (p *backendPlugin) ApplyListenerPlugin(ctx context.Context, pCtx *ir.ListenerContext, out *envoy_config_listener_v3.Listener) {
}

func (p *backendPlugin) ApplyHCM(ctx context.Context,
	pCtx *ir.HcmContext,
	out *envoy_hcm.HttpConnectionManager) error { //no-op
	return nil
}

func (p *backendPlugin) ApplyVhostPlugin(ctx context.Context, pCtx *ir.VirtualHostContext, out *envoy_config_route_v3.VirtualHost) {
}

// called 0 or more times
func (p *backendPlugin) ApplyForRoute(ctx context.Context, pCtx *ir.RouteContext, outputRoute *envoy_config_route_v3.Route) error {
	return nil
}

// Run on backend, regardless of policy (based on backend gvk)
// share route proto message
func (p *backendPlugin) ApplyForBackend(ctx context.Context, pCtx *ir.RouteBackendContext, in ir.HttpBackend, out *envoy_config_route_v3.Route) error {
	backend := pCtx.Backend.Obj.(*v1alpha1.Backend)
	if backend.Spec.AI != nil {
		err := ai.ApplyAIBackend(ctx, backend.Spec.AI, pCtx, out)
		if err != nil {
			return err
		}

		if p.aiGatewayEnabled == nil {
			p.aiGatewayEnabled = make(map[string]bool)
		}
		p.aiGatewayEnabled[pCtx.FilterChainName] = true
	} else {
		// If it's not an AI route we want to disable our ext-proc filter just in case.
		// This will have no effect if we don't add the listener filter
		disabledExtprocSettings := &envoy_ext_proc_v3.ExtProcPerRoute{
			Override: &envoy_ext_proc_v3.ExtProcPerRoute_Disabled{
				Disabled: true,
			},
		}
		pCtx.AddTypedConfig(wellknown.AIExtProcFilterName, disabledExtprocSettings)
	}

	return nil
}

// Only called if policy attached (extension ref)
// Can implement in route policy for ai (prompt guard, etc.)
// Alt. apply regardless if policy is present...?
func (p *backendPlugin) ApplyForRouteBackend(
	ctx context.Context, policy ir.PolicyIR,
	pCtx *ir.RouteBackendContext,
) error {
	pol, ok := policy.(*backendDestination)
	if !ok {
		return nil
		// todo: should we return fmt.Errorf("internal error: policy is not a backend destination")
	}

	// TODO: AI config for ApplyToRouteBackend

	return p.processBackendAws(ctx, pCtx, pol)
}

// called 1 time per listener
// if a plugin emits new filters, they must be with a plugin unique name.
// any filter returned from route config must be disabled, so it doesnt impact other routes.
func (p *backendPlugin) HttpFilters(ctx context.Context, fc ir.FilterChainCommon) ([]plugins.StagedHttpFilter, error) {
	result := []plugins.StagedHttpFilter{}

	if p.aiGatewayEnabled[fc.FilterChainName] {
		aiFilters, err := ai.AddExtprocHTTPFilter()
		if err != nil {
			return nil, err
		}
		result = append(result, aiFilters...)
	}
	if p.needFilter[fc.FilterChainName] {
		filterConfig := &awspb.AWSLambdaConfig{}
		pluginStage := plugins.DuringStage(plugins.OutAuthStage)
		f, _ := plugins.NewStagedFilter(FilterName, filterConfig, pluginStage)

		result = append(result, f)
	}
	return result, nil
}

func (p *backendPlugin) UpstreamHttpFilters(ctx context.Context, fcc ir.FilterChainCommon) ([]plugins.StagedUpstreamHttpFilter, error) {
	filters := []plugins.StagedUpstreamHttpFilter{}
	if p.aiGatewayEnabled[fcc.FilterChainName] {
		aiFilters, err := ai.AddUpstreamHttpFilters()
		if err != nil {
			return nil, err
		}
		filters = append(filters, aiFilters...)
	}
	return filters, nil
}

func (p *backendPlugin) NetworkFilters(ctx context.Context) ([]plugins.StagedNetworkFilter, error) {
	return nil, nil
}

// called 1 time (per envoy proxy). replaces GeneratedResources
func (p *backendPlugin) ResourcesToAdd(ctx context.Context) ir.Resources {
	var additionalClusters []*envoy_config_cluster_v3.Cluster

	if len(p.aiGatewayEnabled) > 0 {
		aiClusters := ai.GetAIAdditionalResources()

		additionalClusters = append(additionalClusters, aiClusters...)
	}
	return ir.Resources{
		Clusters: additionalClusters,
	}
}

func getMultiPoolSecretKey(priorityIdx, poolIdx int, secretName string) string {
	return fmt.Sprintf("%d-%d-%s", priorityIdx, poolIdx, secretName)
}<|MERGE_RESOLUTION|>--- conflicted
+++ resolved
@@ -39,15 +39,9 @@
 const (
 	ParameterGroup = "kgateway.io"
 	ParameterKind  = "Parameter"
-<<<<<<< HEAD
-
-	FilterName = "io.solo.aws_lambda"
-=======
-)
-const (
+
 	ExtensionName = "Backend"
 	FilterName    = "io.solo.aws_lambda"
->>>>>>> 882bb994
 )
 
 var (
@@ -170,7 +164,6 @@
 			// TODO: remove Parameters?
 			ParameterGK: {
 				Name:                      "backend",
-<<<<<<< HEAD
 				NewGatewayTranslationPass: newPlug,
 				//			AttachmentPoints: []ir.AttachmentPoints{ir.HttpBackendRefAttachmentPoint},
 				PoliciesFetch: func(n, ns string) ir.PolicyIR {
@@ -182,8 +175,6 @@
 			},
 			v1alpha1.BackendGVK.GroupKind(): {
 				Name:                      "backend",
-=======
->>>>>>> 882bb994
 				NewGatewayTranslationPass: newPlug,
 				//			AttachmentPoints: []ir.AttachmentPoints{ir.HttpBackendRefAttachmentPoint},
 				PoliciesFetch: func(n, ns string) ir.PolicyIR {
@@ -278,7 +269,7 @@
 		processStatic(ctx, spec.Static, out)
 	case spec.Type == v1alpha1.BackendTypeAWS:
 		processAws(ctx, spec.Aws, ir, out)
-	case spec.AI != nil:
+	case spec.Type == v1alpha1.BackendTypeAI:
 		err := ai.ProcessAIBackend(ctx, spec.AI, ir.AISecret, out)
 		if err != nil {
 			// TODO: report error on status
@@ -315,11 +306,7 @@
 }
 
 func (p *backendPlugin) Name() string {
-<<<<<<< HEAD
-	return "backend"
-=======
 	return ExtensionName
->>>>>>> 882bb994
 }
 
 // called 1 time for each listener
