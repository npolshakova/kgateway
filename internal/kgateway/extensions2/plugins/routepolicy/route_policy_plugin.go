package routepolicy

import (
	"context"
	"time"

	envoy_config_listener_v3 "github.com/envoyproxy/go-control-plane/envoy/config/listener/v3"
	envoy_config_route_v3 "github.com/envoyproxy/go-control-plane/envoy/config/route/v3"
	envoy_ext_proc_v3 "github.com/envoyproxy/go-control-plane/envoy/extensions/filters/http/ext_proc/v3"
	envoyhttp "github.com/envoyproxy/go-control-plane/envoy/extensions/filters/network/http_connection_manager/v3"
	"github.com/solo-io/go-utils/contextutils"
	"google.golang.org/protobuf/types/known/durationpb"
	"istio.io/istio/pkg/kube/krt"
	"k8s.io/apimachinery/pkg/runtime/schema"

	"github.com/kgateway-dev/kgateway/v2/api/v1alpha1"
	"github.com/kgateway-dev/kgateway/v2/internal/kgateway/extensions2/common"
	extensionplug "github.com/kgateway-dev/kgateway/v2/internal/kgateway/extensions2/plugin"
	extensionsplug "github.com/kgateway-dev/kgateway/v2/internal/kgateway/extensions2/plugin"
	"github.com/kgateway-dev/kgateway/v2/internal/kgateway/extensions2/pluginutils"
	"github.com/kgateway-dev/kgateway/v2/internal/kgateway/ir"
	"github.com/kgateway-dev/kgateway/v2/internal/kgateway/krtcollections"
	"github.com/kgateway-dev/kgateway/v2/internal/kgateway/plugins"
	"github.com/kgateway-dev/kgateway/v2/internal/kgateway/utils/krtutil"
	"github.com/kgateway-dev/kgateway/v2/internal/kgateway/wellknown"
)

type routePolicy struct {
	ct       time.Time
	spec     v1alpha1.RoutePolicySpec
	AISecret *ir.Secret
}

func (d *routePolicy) CreationTime() time.Time {
	return d.ct
}

func (d *routePolicy) Equals(in any) bool {
	d2, ok := in.(*routePolicy)
	if !ok {
		return false
	}
	return d.spec == d2.spec
}

type routePolicyPluginGwPass struct {
	ir.UnimplementedProxyTranslationPass
	setAIFilter bool
}

func (p *routePolicyPluginGwPass) ApplyHCM(ctx context.Context, pCtx *ir.HcmContext, out *envoyhttp.HttpConnectionManager) error {
	// no op
	return nil
}

func NewPlugin(ctx context.Context, commoncol *common.CommonCollections) extensionplug.Plugin {
	col := krtutil.SetupCollectionDynamic[v1alpha1.RoutePolicy](
		ctx,
		commoncol.Client,
		v1alpha1.SchemeGroupVersion.WithResource("routepolicies"),
		commoncol.KrtOpts.ToOptions("RoutePolicy")...,
	)
	gk := v1alpha1.RoutePolicyGVK.GroupKind()
	translate := buildTranslateFunc(ctx, commoncol.Secrets)
	// RoutePolicy IR will have TypedConfig -> implement backendroute method to add prompt guard, etc.
	policyCol := krt.NewCollection(col, func(krtctx krt.HandlerContext, policyCR *v1alpha1.RoutePolicy) *ir.PolicyWrapper {
		var pol = &ir.PolicyWrapper{
			ObjectSource: ir.ObjectSource{
				Group:     gk.Group,
				Kind:      gk.Kind,
				Namespace: policyCR.Namespace,
				Name:      policyCR.Name,
			},
			Policy:     policyCR,
			PolicyIR:   translate(krtctx, policyCR),
			TargetRefs: convert(policyCR.Spec.TargetRef),
		}
		return pol
	})

	return extensionplug.Plugin{
		ContributesPolicies: map[schema.GroupKind]extensionsplug.PolicyPlugin{
			v1alpha1.RoutePolicyGVK.GroupKind(): {
				//AttachmentPoints: []ir.AttachmentPoints{ir.HttpAttachmentPoint},
				NewGatewayTranslationPass: NewGatewayTranslationPass,
				Policies:                  policyCol,
			},
		},
	}
}

func convert(targetRef v1alpha1.LocalPolicyTargetReference) []ir.PolicyTargetRef {
	return []ir.PolicyTargetRef{{
		Kind:  string(targetRef.Kind),
		Name:  string(targetRef.Name),
		Group: string(targetRef.Group),
	}}
}

func NewGatewayTranslationPass(ctx context.Context, tctx ir.GwTranslationCtx) ir.ProxyTranslationPass {
	return &routePolicyPluginGwPass{}
}
func (p *routePolicy) Name() string {
	return "routepolicies"
}

// called 1 time for each listener
func (p *routePolicyPluginGwPass) ApplyListenerPlugin(ctx context.Context, pCtx *ir.ListenerContext, out *envoy_config_listener_v3.Listener) {
}

func (p *routePolicyPluginGwPass) ApplyVhostPlugin(ctx context.Context, pCtx *ir.VirtualHostContext, out *envoy_config_route_v3.VirtualHost) {
}

// called 0 or more times
func (p *routePolicyPluginGwPass) ApplyForRoute(ctx context.Context, pCtx *ir.RouteContext, outputRoute *envoy_config_route_v3.Route) error {
	policy, ok := pCtx.Policy.(*routePolicy)
	if !ok {
		return nil
	}

	if policy.spec.Timeout > 0 && outputRoute.GetRoute() != nil {
		outputRoute.GetRoute().Timeout = durationpb.New(time.Second * time.Duration(policy.spec.Timeout))
	}

	// TODO: err/warn/ignore if targetRef is set on non-AI Backend

	return nil
}

// ApplyForBackend applies regardless if policy is attached
func (p *routePolicyPluginGwPass) ApplyForBackend(
	ctx context.Context,
	pCtx *ir.RouteBackendContext,
	in ir.HttpBackend,
	out *envoy_config_route_v3.Route,
) error {
	return nil
}

func (p *routePolicyPluginGwPass) ApplyForRouteBackend(
	ctx context.Context,
	policy ir.PolicyIR,
	pCtx *ir.RouteBackendContext,
	// TODO: add output route?
) error {
	extprocSettingsProto := pCtx.GetTypedConfig(wellknown.AIExtProcFilterName)
	if extprocSettingsProto == nil {
		return nil
	}
	extprocSettings, ok := extprocSettingsProto.(*envoy_ext_proc_v3.ExtProcPerRoute)
	if !ok {
		// TODO: internal error
		return nil
	}

	rtPolicy, ok := policy.(*routePolicy)
	if !ok {
		return nil
	}

	err := p.processAIRoutePolicy(ctx, rtPolicy.spec.AI, pCtx, extprocSettings, rtPolicy.AISecret)
	if err != nil {
		// TODO: report error on status
		return err
	}

	return nil
}

// called 1 time per listener
// if a plugin emits new filters, they must be with a plugin unique name.
// any filter returned from route config must be disabled, so it doesnt impact other routes.
func (p *routePolicyPluginGwPass) HttpFilters(ctx context.Context, fcc ir.FilterChainCommon) ([]plugins.StagedHttpFilter, error) {
	return nil, nil
}

<<<<<<< HEAD
func (p *routePolicyPluginGwPass) UpstreamHttpFilters(ctx context.Context, fcc ir.FilterChainCommon) ([]plugins.StagedUpstreamHttpFilter, error) {
	return nil, nil
}

=======
>>>>>>> cca0e932
func (p *routePolicyPluginGwPass) NetworkFilters(ctx context.Context) ([]plugins.StagedNetworkFilter, error) {
	return nil, nil
}

// called 1 time (per envoy proxy). replaces GeneratedResources
func (p *routePolicyPluginGwPass) ResourcesToAdd(ctx context.Context) ir.Resources {
	return ir.Resources{}
}

func buildTranslateFunc(ctx context.Context, secrets *krtcollections.SecretIndex) func(krtctx krt.HandlerContext, i *v1alpha1.RoutePolicy) *routePolicy {
	return func(krtctx krt.HandlerContext, policyCR *v1alpha1.RoutePolicy) *routePolicy {
		policyIr := routePolicy{ct: policyCR.CreationTimestamp.Time, spec: policyCR.Spec}

		// Check for the presence of the OpenAI Moderation which may require a secret reference
		if policyCR.Spec.AI == nil ||
			policyCR.Spec.AI.PromptGuard == nil ||
			policyCR.Spec.AI.PromptGuard.Request == nil ||
			policyCR.Spec.AI.PromptGuard.Request.Moderation == nil {
			return &policyIr
		}

		secretRef := policyCR.Spec.AI.PromptGuard.Request.Moderation.OpenAIModeration.AuthToken.SecretRef
		if secretRef == nil {
			// no secret ref is set
			return &policyIr
		}

		// Retrieve and assign the secret
		secret, err := pluginutils.GetSecretIr(secrets, krtctx, secretRef.Name, policyCR.GetNamespace())
		if err != nil {
			contextutils.LoggerFrom(ctx).Error(err)
			return &policyIr
		}

		policyIr.AISecret = secret
		return &policyIr
	}
}<|MERGE_RESOLUTION|>--- conflicted
+++ resolved
@@ -141,7 +141,6 @@
 	ctx context.Context,
 	policy ir.PolicyIR,
 	pCtx *ir.RouteBackendContext,
-	// TODO: add output route?
 ) error {
 	extprocSettingsProto := pCtx.GetTypedConfig(wellknown.AIExtProcFilterName)
 	if extprocSettingsProto == nil {
@@ -174,13 +173,6 @@
 	return nil, nil
 }
 
-<<<<<<< HEAD
-func (p *routePolicyPluginGwPass) UpstreamHttpFilters(ctx context.Context, fcc ir.FilterChainCommon) ([]plugins.StagedUpstreamHttpFilter, error) {
-	return nil, nil
-}
-
-=======
->>>>>>> cca0e932
 func (p *routePolicyPluginGwPass) NetworkFilters(ctx context.Context) ([]plugins.StagedNetworkFilter, error) {
 	return nil, nil
 }
