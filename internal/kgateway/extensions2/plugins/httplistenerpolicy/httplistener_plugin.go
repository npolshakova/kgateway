--- conflicted
+++ resolved
@@ -29,11 +29,8 @@
 	extensionsplug "github.com/kgateway-dev/kgateway/v2/internal/kgateway/extensions2/plugin"
 	"github.com/kgateway-dev/kgateway/v2/internal/kgateway/ir"
 	"github.com/kgateway-dev/kgateway/v2/internal/kgateway/plugins"
-<<<<<<< HEAD
-=======
 	"github.com/kgateway-dev/kgateway/v2/internal/kgateway/utils"
 
->>>>>>> 961bf28b
 	"github.com/kgateway-dev/kgateway/v2/internal/kgateway/wellknown"
 	"github.com/kgateway-dev/kgateway/v2/pkg/client/clientset/versioned"
 	"github.com/kgateway-dev/kgateway/v2/pkg/logging"
@@ -218,10 +215,10 @@
 		ContributesPolicies: map[schema.GroupKind]extensionsplug.PolicyPlugin{
 			wellknown.HTTPListenerPolicyGVK.GroupKind(): {
 				// AttachmentPoints: []ir.AttachmentPoints{ir.HttpAttachmentPoint},
-				NewEnvoyGatewayTranslationPass: NewGatewayTranslationPass,
-				Policies:                       policyCol,
-				GetPolicyStatus:                getPolicyStatusFn(commoncol.CrudClient),
-				PatchPolicyStatus:              patchPolicyStatusFn(commoncol.CrudClient),
+				NewGatewayTranslationPass: NewGatewayTranslationPass,
+				Policies:                  policyCol,
+				GetPolicyStatus:           getPolicyStatusFn(commoncol.CrudClient),
+				PatchPolicyStatus:         patchPolicyStatusFn(commoncol.CrudClient),
 				MergePolicies: func(pols []ir.PolicyAtt) ir.PolicyAtt {
 					return policy.MergePolicies(pols, mergePolicies)
 				},
