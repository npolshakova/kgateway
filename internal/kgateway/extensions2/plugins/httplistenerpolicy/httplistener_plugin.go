--- conflicted
+++ resolved
@@ -27,7 +27,6 @@
 	extensionsplug "github.com/kgateway-dev/kgateway/v2/internal/kgateway/extensions2/plugin"
 	"github.com/kgateway-dev/kgateway/v2/internal/kgateway/ir"
 	"github.com/kgateway-dev/kgateway/v2/internal/kgateway/plugins"
-
 	"github.com/kgateway-dev/kgateway/v2/internal/kgateway/wellknown"
 	"github.com/kgateway-dev/kgateway/v2/pkg/client/clientset/versioned"
 	"github.com/kgateway-dev/kgateway/v2/pkg/logging"
@@ -206,20 +205,13 @@
 		ContributesPolicies: map[schema.GroupKind]extensionsplug.PolicyPlugin{
 			wellknown.HTTPListenerPolicyGVK.GroupKind(): {
 				// AttachmentPoints: []ir.AttachmentPoints{ir.HttpAttachmentPoint},
-<<<<<<< HEAD
 				NewEnvoyGatewayTranslationPass: NewGatewayTranslationPass,
 				Policies:                       policyCol,
 				GetPolicyStatus:                getPolicyStatusFn(commoncol.CrudClient),
 				PatchPolicyStatus:              patchPolicyStatusFn(commoncol.CrudClient),
-=======
-				NewGatewayTranslationPass: NewGatewayTranslationPass,
-				Policies:                  policyCol,
-				GetPolicyStatus:           getPolicyStatusFn(commoncol.CrudClient),
-				PatchPolicyStatus:         patchPolicyStatusFn(commoncol.CrudClient),
 				MergePolicies: func(pols []ir.PolicyAtt) ir.PolicyAtt {
 					return policy.MergePolicies(pols, mergePolicies)
 				},
->>>>>>> e2227b43
 			},
 		},
 	}
