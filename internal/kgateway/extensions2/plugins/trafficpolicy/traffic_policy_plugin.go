--- conflicted
+++ resolved
@@ -45,26 +45,13 @@
 )
 
 const (
-<<<<<<< HEAD
-	transformationFilterNamePrefix              = "transformation"
-	extAuthGlobalDisableFilterName              = "global_disable/ext_auth"
-	extAuthGlobalDisableFilterMetadataNamespace = "dev.kgateway.disable_ext_auth"
-	extAuthGlobalDisableKey                     = "extauth_disable"
-	rustformationFilterNamePrefix               = "dynamic_modules/simple_mutations"
-	metadataRouteTransformation                 = "transformation/helper"
-	extauthFilterNamePrefix                     = "ext_auth"
-	localRateLimitFilterNamePrefix              = "ratelimit/local"
-	localRateLimitStatPrefix                    = "http_local_rate_limiter"
-	rateLimitFilterNamePrefix                   = "ratelimit"
-	jwtFilterNamePrefix                         = "jwt"
-=======
 	transformationFilterNamePrefix = "transformation"
 	rustformationFilterNamePrefix  = "dynamic_modules/simple_mutations"
 	metadataRouteTransformation    = "transformation/helper"
 	localRateLimitFilterNamePrefix = "ratelimit/local"
 	localRateLimitStatPrefix       = "http_local_rate_limiter"
 	rateLimitFilterNamePrefix      = "ratelimit"
->>>>>>> ecc7fb0c
+	jwtFilterNamePrefix            = "jwt"
 )
 
 var (
@@ -284,10 +271,6 @@
 	return &trafficPolicyPluginGwPass{
 		reporter:                 reporter,
 		setTransformationInChain: make(map[string]bool),
-		extAuthPerProvider:       ProviderNeededMap{Providers: make(map[string]map[string]*TrafficPolicyGatewayExtensionIR)},
-		extProcPerProvider:       ProviderNeededMap{Providers: make(map[string]map[string]*TrafficPolicyGatewayExtensionIR)},
-		rateLimitPerProvider:     ProviderNeededMap{Providers: make(map[string]map[string]*TrafficPolicyGatewayExtensionIR)},
-		jwtPerProvider:           ProviderNeededMap{Providers: make(map[string]map[string]*TrafficPolicyGatewayExtensionIR)},
 	}
 }
 
@@ -626,6 +609,7 @@
 		filters = append(filters, filter)
 	}
 
+	// TODO(npolshak): Add support for global jwt disable filter
 	// Add jwt filter for listener
 	for providerName, provider := range p.jwtPerProvider.Providers[fcc.FilterChainName] {
 		jwtFilter := provider.Jwt
