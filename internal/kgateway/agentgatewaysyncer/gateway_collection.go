package agentgatewaysyncer

import (
	"fmt"

	"github.com/agentgateway/agentgateway/go/api"
	istio "istio.io/api/networking/v1alpha3"
	"istio.io/istio/pilot/pkg/util/protoconv"
	"istio.io/istio/pkg/kube/krt"
	"istio.io/istio/pkg/ptr"
	"istio.io/istio/pkg/slices"
	corev1 "k8s.io/api/core/v1"
	metav1 "k8s.io/apimachinery/pkg/apis/meta/v1"
	"k8s.io/apimachinery/pkg/runtime/schema"
	"k8s.io/apimachinery/pkg/types"
	gwv1 "sigs.k8s.io/gateway-api/apis/v1"

	"github.com/kgateway-dev/kgateway/v2/internal/kgateway/reports"

	"github.com/kgateway-dev/kgateway/v2/internal/kgateway/utils/krtutil"
	"github.com/kgateway-dev/kgateway/v2/internal/kgateway/wellknown"
	"github.com/kgateway-dev/kgateway/v2/pkg/pluginsdk/reporter"
)

func toResourcep(gw types.NamespacedName, resources []*api.Resource, rm reports.ReportMap) *ADPResourcesForGateway {
	res := toResource(gw, resources, rm)
	return &res
}

func toADPResource(t any) *api.Resource {
	switch tt := t.(type) {
<<<<<<< HEAD
	case Bind:
		return &api.Resource{Kind: &api.Resource_Bind{Bind: tt.Bind}}
	case ADPListener:
		return &api.Resource{Kind: &api.Resource_Listener{Listener: tt.Listener}}
=======
	case ADPBind:
		return ADPResource{Resource: &api.Resource{Kind: &api.Resource_Bind{Bind: tt.Bind}}, Gateway: gw, reports: reportMap}
	case ADPListener:
		return ADPResource{Resource: &api.Resource{Kind: &api.Resource_Listener{Listener: tt.Listener}}, Gateway: gw, reports: reportMap}
	case ADPBackend:
		return ADPResource{Resource: &api.Resource{Kind: &api.Resource_Backend{Backend: tt.Backend}}, Gateway: gw, reports: reportMap}
>>>>>>> 2c18d039
	case ADPRoute:
		return &api.Resource{Kind: &api.Resource_Route{Route: tt.Route}}
	}
	panic("unknown resource kind")
}

<<<<<<< HEAD
func toResourceWithRoutes(gw types.NamespacedName, resources []*api.Resource, attachedRoutes map[string]uint, rm reports.ReportMap) ADPResourcesForGateway {
	return ADPResourcesForGateway{
		Resources:      resources,
		Gateway:        gw,
		report:         rm,
		attachedRoutes: attachedRoutes,
	}
}

func toResource(gw types.NamespacedName, resources []*api.Resource, rm reports.ReportMap) ADPResourcesForGateway {
	return ADPResourcesForGateway{
		Resources: resources,
		Gateway:   gw,
		report:    rm,
	}
}

type Bind struct {
=======
type ADPBind struct {
>>>>>>> 2c18d039
	*api.Bind
}

func (g ADPBind) ResourceName() string {
	return g.Key
}

func (g ADPBind) Equals(other ADPBind) bool {
	return protoconv.Equals(g, other)
}

type ADPListener struct {
	*api.Listener
}

func (g ADPListener) ResourceName() string {
	return g.Key
}

func (g ADPListener) Equals(other ADPListener) bool {
	return protoconv.Equals(g, other)
}

type ADPBackend struct {
	*api.Backend
}

func (g ADPBackend) ResourceName() string {
	return g.Name
}

func (g ADPBackend) Equals(other ADPBackend) bool {
	return protoconv.Equals(g, other)
}

type ADPRoute struct {
	*api.Route
}

func (g ADPRoute) ResourceName() string {
	return g.Key
}

func (g ADPRoute) Equals(other ADPRoute) bool {
	return protoconv.Equals(g, other)
}

type TLSInfo struct {
	Cert []byte
	Key  []byte `json:"-"`
}

type PortBindings struct {
	GatewayListener
	Port string
}

func (g PortBindings) ResourceName() string {
	return g.GatewayListener.Name
}

func (g PortBindings) Equals(other PortBindings) bool {
	return g.GatewayListener.Equals(other.GatewayListener) &&
		g.Port == other.Port
}

// GatewayListener is a wrapper type that contains the listener on the gateway, as well as the status for the listener.
// This allows binding to a specific listener.
type GatewayListener struct {
	*Config
	parent     parentKey
	parentInfo parentInfo
	TLSInfo    *TLSInfo
	Valid      bool
	// status for the gateway listener
	report reports.ReportMap
}

func (g GatewayListener) ResourceName() string {
	return g.Config.Name
}

func (g GatewayListener) Equals(other GatewayListener) bool {
	// TODO: ok to ignore parent/parentInfo?
	return g.Config.Equals(other.Config) &&
		g.Valid == other.Valid
}

func GatewayCollection(
	agentGatewayClassName string,
	gateways krt.Collection[*gwv1.Gateway],
	gatewayClasses krt.Collection[GatewayClass],
	namespaces krt.Collection[*corev1.Namespace],
	grants ReferenceGrants,
	secrets krt.Collection[*corev1.Secret],
	domainSuffix string,
	krtopts krtutil.KrtOptions,
) krt.Collection[GatewayListener] {
	gw := krt.NewManyCollection(gateways, func(ctx krt.HandlerContext, obj *gwv1.Gateway) []GatewayListener {
		rm := reports.NewReportMap()
		statusReporter := reports.NewReporter(&rm)
		gwReporter := statusReporter.Gateway(obj)
		logger.Debug("translating Gateway", "gw_name", obj.GetName(), "resource_version", obj.GetResourceVersion())

		if string(obj.Spec.GatewayClassName) != agentGatewayClassName {
			return nil // ignore non agentgateway gws
		}

		var result []GatewayListener
		kgw := obj.Spec
		status := obj.Status.DeepCopy()
		class := fetchClass(ctx, gatewayClasses, kgw.GatewayClassName)
		if class == nil {
			return nil
		}
		controllerName := class.Controller
		var servers []*istio.Server

		// Extract the addresses. A gwv1 will bind to a specific Service
		gatewayServices, err := extractGatewayServices(domainSuffix, obj)
		if len(gatewayServices) == 0 && err != nil {
			// Short circuit if it's a hard failure
			logger.Error("failed to translate gwv1", "name", obj.GetName(), "namespace", obj.GetNamespace(), "err", err.Message)
			gwReporter.SetCondition(reporter.GatewayCondition{
				Type:    gwv1.GatewayConditionAccepted,
				Status:  metav1.ConditionFalse,
				Reason:  gwv1.GatewayReasonInvalid,
				Message: err.Message,
			})
			return nil
		}

		for i, l := range kgw.Listeners {
			server, tlsInfo, programmed := buildListener(ctx, secrets, grants, namespaces, obj, status, l, i, controllerName)
			lstatus := status.Listeners[i]

			// Generate supported kinds for the listener
			allowed, _ := generateSupportedKinds(l)

			// Set all listener conditions from the actual status
			for _, lcond := range lstatus.Conditions {
				gwReporter.Listener(&l).SetCondition(reporter.ListenerCondition{
					Type:    gwv1.ListenerConditionType(lcond.Type),
					Status:  lcond.Status,
					Reason:  gwv1.ListenerConditionReason(lcond.Reason),
					Message: lcond.Message,
				})
			}

			// Set supported kinds for the listener
			gwReporter.Listener(&l).SetSupportedKinds(allowed)

			servers = append(servers, server)
			meta := parentMeta(obj, &l.Name)
			// Each listener generates a GatewayListener with a single Server. This allows binding to a specific listener.
			gatewayConfig := Config{
				Meta: Meta{
					CreationTimestamp: obj.CreationTimestamp.Time,
					GroupVersionKind:  schema.GroupVersionKind{Group: wellknown.GatewayGroup, Kind: wellknown.GatewayKind},
					Name:              InternalGatewayName(obj.Name, string(l.Name)),
					Annotations:       meta,
					Namespace:         obj.Namespace,
					Domain:            domainSuffix,
				},
				// TODO: clean up and move away from istio gwv1 ir
				Spec: &istio.Gateway{
					Servers: []*istio.Server{server},
				},
			}
			ref := parentKey{
				Kind:      wellknown.GatewayGVK,
				Name:      obj.Name,
				Namespace: obj.Namespace,
			}
			pri := parentInfo{
				InternalName:     obj.Namespace + "/" + gatewayConfig.Name,
				AllowedKinds:     allowed,
				Hostnames:        server.GetHosts(),
				OriginalHostname: string(ptr.OrEmpty(l.Hostname)),
				SectionName:      l.Name,
				Port:             l.Port,
				Protocol:         l.Protocol,
			}

			res := GatewayListener{
				Config:     &gatewayConfig,
				Valid:      programmed,
				TLSInfo:    tlsInfo,
				parent:     ref,
				parentInfo: pri,
				report:     rm,
			}
			gwReporter.SetCondition(reporter.GatewayCondition{
				Type:   gwv1.GatewayConditionAccepted,
				Status: metav1.ConditionTrue,
				Reason: gwv1.GatewayReasonAccepted,
			})
			result = append(result, res)
		}
		return result
	}, krtopts.ToOptions("KubernetesGateway")...)

	return gw
}

// RouteParents holds information about things routes can reference as parents.
type RouteParents struct {
	gateways     krt.Collection[GatewayListener]
	gatewayIndex krt.Index[parentKey, GatewayListener]
}

func (p RouteParents) fetch(ctx krt.HandlerContext, pk parentKey) []*parentInfo {
	return slices.Map(krt.Fetch(ctx, p.gateways, krt.FilterIndex(p.gatewayIndex, pk)), func(gw GatewayListener) *parentInfo {
		return &gw.parentInfo
	})
}

func BuildRouteParents(
	gateways krt.Collection[GatewayListener],
) RouteParents {
	idx := krt.NewIndex(gateways, func(o GatewayListener) []parentKey {
		return []parentKey{o.parent}
	})
	return RouteParents{
		gateways:     gateways,
		gatewayIndex: idx,
	}
}

// InternalGatewayName returns the name of the internal Istio Gateway corresponding to the
// specified gwv1-api gwv1 and listener.
func InternalGatewayName(gwName, lName string) string {
	return fmt.Sprintf("%s-%s-%s", gwName, AgentgatewayName, lName)
}<|MERGE_RESOLUTION|>--- conflicted
+++ resolved
@@ -16,7 +16,6 @@
 	gwv1 "sigs.k8s.io/gateway-api/apis/v1"
 
 	"github.com/kgateway-dev/kgateway/v2/internal/kgateway/reports"
-
 	"github.com/kgateway-dev/kgateway/v2/internal/kgateway/utils/krtutil"
 	"github.com/kgateway-dev/kgateway/v2/internal/kgateway/wellknown"
 	"github.com/kgateway-dev/kgateway/v2/pkg/pluginsdk/reporter"
@@ -29,26 +28,16 @@
 
 func toADPResource(t any) *api.Resource {
 	switch tt := t.(type) {
-<<<<<<< HEAD
-	case Bind:
+	case ADPBind:
 		return &api.Resource{Kind: &api.Resource_Bind{Bind: tt.Bind}}
 	case ADPListener:
 		return &api.Resource{Kind: &api.Resource_Listener{Listener: tt.Listener}}
-=======
-	case ADPBind:
-		return ADPResource{Resource: &api.Resource{Kind: &api.Resource_Bind{Bind: tt.Bind}}, Gateway: gw, reports: reportMap}
-	case ADPListener:
-		return ADPResource{Resource: &api.Resource{Kind: &api.Resource_Listener{Listener: tt.Listener}}, Gateway: gw, reports: reportMap}
-	case ADPBackend:
-		return ADPResource{Resource: &api.Resource{Kind: &api.Resource_Backend{Backend: tt.Backend}}, Gateway: gw, reports: reportMap}
->>>>>>> 2c18d039
 	case ADPRoute:
 		return &api.Resource{Kind: &api.Resource_Route{Route: tt.Route}}
 	}
 	panic("unknown resource kind")
 }
 
-<<<<<<< HEAD
 func toResourceWithRoutes(gw types.NamespacedName, resources []*api.Resource, attachedRoutes map[string]uint, rm reports.ReportMap) ADPResourcesForGateway {
 	return ADPResourcesForGateway{
 		Resources:      resources,
@@ -66,10 +55,7 @@
 	}
 }
 
-type Bind struct {
-=======
 type ADPBind struct {
->>>>>>> 2c18d039
 	*api.Bind
 }
 
