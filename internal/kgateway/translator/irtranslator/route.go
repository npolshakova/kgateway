--- conflicted
+++ resolved
@@ -255,9 +255,9 @@
 
 func (h *httpRouteConfigurationTranslator) runBackend(ctx context.Context, in ir.HttpBackend, pCtx *ir.RouteBackendContext, outRoute *envoy_config_route_v3.Route) error {
 	var errs []error
-	if in.Backend.Upstream != nil {
-		if in.Backend.Upstream.GetGroupKind().Kind == v1alpha1.UpstreamGVK.Kind {
-			err := h.PluginPass[in.Backend.Upstream.GetGroupKind()].ApplyForBackend(ctx, pCtx, in, outRoute)
+	if in.Backend.BackendObject != nil {
+		if in.Backend.BackendObject.GetGroupKind().Kind == v1alpha1.BackendGVK.Kind {
+			err := h.PluginPass[in.Backend.BackendObject.GetGroupKind()].ApplyForBackend(ctx, pCtx, in, outRoute)
 			if err != nil {
 				errs = append(errs, err)
 			}
@@ -287,15 +287,9 @@
 		typedPerFilterConfig := map[string]proto.Message{}
 
 		pCtx := ir.RouteBackendContext{
-<<<<<<< HEAD
 			FilterChainName:   h.fc.FilterChainName,
-			Upstream:          backend.Backend.Upstream,
+			Backend:           backend.Backend.BackendObject,
 			TypedFilterConfig: &typedPerFilterConfig,
-=======
-			FilterChainName:  h.fc.FilterChainName,
-			Upstream:         backend.Backend.BackendObject,
-			TypedFiledConfig: &cw.TypedPerFilterConfig,
->>>>>>> 511c876a
 		}
 
 		// non attached policy translation
