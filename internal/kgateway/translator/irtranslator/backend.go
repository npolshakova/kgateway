package irtranslator

import (
	"context"
	"errors"
	"time"

	envoyclusterv3 "github.com/envoyproxy/go-control-plane/envoy/config/cluster/v3"
	envoycorev3 "github.com/envoyproxy/go-control-plane/envoy/config/core/v3"
	envoyendpointv3 "github.com/envoyproxy/go-control-plane/envoy/config/endpoint/v3"
	envoy_upstreams_v3 "github.com/envoyproxy/go-control-plane/envoy/extensions/upstreams/http/v3"
	"google.golang.org/protobuf/proto"
	"google.golang.org/protobuf/types/known/anypb"
	"google.golang.org/protobuf/types/known/durationpb"
	"istio.io/istio/pkg/kube/krt"

	"k8s.io/apimachinery/pkg/runtime/schema"
	"k8s.io/apimachinery/pkg/util/sets"

	"github.com/kgateway-dev/kgateway/v2/internal/kgateway/endpoints"
	"github.com/kgateway-dev/kgateway/v2/internal/kgateway/extensions2/common"
	extensionsplug "github.com/kgateway-dev/kgateway/v2/internal/kgateway/extensions2/plugin"
	"github.com/kgateway-dev/kgateway/v2/internal/kgateway/ir"
	"github.com/kgateway-dev/kgateway/v2/internal/kgateway/translator/metrics"
	"github.com/kgateway-dev/kgateway/v2/internal/kgateway/utils"
	"github.com/kgateway-dev/kgateway/v2/pkg/settings"
)

var ClusterConnectionTimeout = time.Second * 5

type BackendTranslator struct {
	ContributedBackends map[schema.GroupKind]ir.BackendInit
	ContributedPolicies map[schema.GroupKind]extensionsplug.PolicyPlugin
	CommonCols          *common.CommonCollections
}

func (t *BackendTranslator) TranslateBackend(
	kctx krt.HandlerContext,
	ucc ir.UniqlyConnectedClient,
	backend *ir.BackendObjectIR,
) (*envoyclusterv3.Cluster, error) {
	var rErr error
	finishMetrics := metrics.NewTranslatorMetricsRecorder("TranslateBackend").TranslationStart()
	defer func() {
		finishMetrics(rErr)
	}()

	gk := schema.GroupKind{
		Group: backend.Group,
		Kind:  backend.Kind,
	}
	process, ok := t.ContributedBackends[gk]
	if !ok {
		return nil, errors.New("no backend translator found for " + gk.String())
	}

	if process.InitEnvoyBackend == nil {
		return nil, errors.New("no backend plugin found for " + gk.String())
	}

	if backend.Errors != nil {
		// the backend has errors so we can't translate our real cluster
		// so return a blackhole cluster instead. (in case a consumer attempts to use it)
		// also return the errors to signify to callers it's not a dev error but a real error
		// from backend object translation.
		// this cluster will ultimately be dropped before it added to the xDS snapshot
		// see: internal/kgateway/proxy_syncer/perclient.go
		out := buildBlackholeCluster(backend)
		rErr = errors.Join(backend.Errors...)
		return out, rErr
	}

	out := initializeCluster(backend)
<<<<<<< HEAD
	inlineEps := process.InitEnvoyBackend(context.TODO(), backend, out)
=======
	inlineEps := process.InitBackend(context.TODO(), *backend, out)
>>>>>>> e2227b43
	processDnsLookupFamily(out, t.CommonCols)

	// now process backend policies
	t.runPolicies(kctx, context.TODO(), ucc, backend, inlineEps, out)
	return out, nil
}

func (t *BackendTranslator) runPolicies(
	kctx krt.HandlerContext,
	ctx context.Context,
	ucc ir.UniqlyConnectedClient,
	backend *ir.BackendObjectIR,
	inlineEps *ir.EndpointsForBackend,
	out *envoyclusterv3.Cluster,
) {
	// if the backend was initialized with inlineEps then we
	// need an EndpointsInputs to run plugins against
	var endpointInputs *endpoints.EndpointsInputs
	if inlineEps != nil {
		endpointInputs = &endpoints.EndpointsInputs{
			EndpointsForBackend: *inlineEps,
		}
	}

	for gk, policyPlugin := range t.ContributedPolicies {
		// TODO: in theory it would be nice to do `ProcessBackend` once, and only do
		// the the per-client processing for each client.
		// that would require refactoring and thinking about the proper IR, so we'll punt on that for
		// now, until we have more backend plugin examples to properly understand what it should look
		// like.
		if policyPlugin.PerClientProcessBackend != nil {
			policyPlugin.PerClientProcessBackend(kctx, ctx, ucc, *backend, out)
		}

		// run endpoint plugins if we have endpoints to process
		if endpointInputs != nil && policyPlugin.PerClientProcessEndpoints != nil {
			policyPlugin.PerClientProcessEndpoints(kctx, ctx, ucc, endpointInputs)
		}

		if policyPlugin.ProcessBackend == nil {
			continue
		}
		for _, polAttachment := range backend.AttachedPolicies.Policies[gk] {
			policyPlugin.ProcessBackend(ctx, polAttachment.PolicyIr, *backend, out)
		}
	}

	// for clusters that want a CLA _and_ initialized with inlineEps, build the CLA.
	// never overwrite the CLA that was already initialized (potentially within a plugin).
	if out.GetLoadAssignment() == nil && endpointInputs != nil && clusterSupportsInlineCLA(out) {
		out.LoadAssignment = endpoints.PrioritizeEndpoints(
			logger,
			ucc,
			*endpointInputs,
		)
	}
}

var inlineCLAClusterTypes = sets.New(
	envoyclusterv3.Cluster_STATIC,
	envoyclusterv3.Cluster_STRICT_DNS,
	envoyclusterv3.Cluster_LOGICAL_DNS,
)

func clusterSupportsInlineCLA(cluster *envoyclusterv3.Cluster) bool {
	return inlineCLAClusterTypes.Has(cluster.GetType())
}

var h2Options = func() *anypb.Any {
	http2ProtocolOptions := &envoy_upstreams_v3.HttpProtocolOptions{
		UpstreamProtocolOptions: &envoy_upstreams_v3.HttpProtocolOptions_ExplicitHttpConfig_{
			ExplicitHttpConfig: &envoy_upstreams_v3.HttpProtocolOptions_ExplicitHttpConfig{
				ProtocolConfig: &envoy_upstreams_v3.HttpProtocolOptions_ExplicitHttpConfig_Http2ProtocolOptions{
					Http2ProtocolOptions: &envoycorev3.Http2ProtocolOptions{},
				},
			},
		},
	}

	a, err := utils.MessageToAny(http2ProtocolOptions)
	if err != nil {
		// should never happen - all values are known ahead of time.
		panic(err)
	}
	return a
}()

// processDnsLookupFamily modifies clusters that use DNS-based discovery in the following way:
// 1. explicitly default to 'V4_PREFERRED' (as opposed to the envoy default of effectively V6_PREFERRED)
// 2. override to value defined in kgateway global setting if present
func processDnsLookupFamily(out *envoyclusterv3.Cluster, cc *common.CommonCollections) {
	cdt, ok := out.GetClusterDiscoveryType().(*envoyclusterv3.Cluster_Type)
	if !ok {
		return
	}
	setDns := false
	switch cdt.Type {
	case envoyclusterv3.Cluster_STATIC, envoyclusterv3.Cluster_LOGICAL_DNS, envoyclusterv3.Cluster_STRICT_DNS:
		setDns = true
	}
	if !setDns {
		return
	}

	// irrespective of settings, default to V4_PREFERRED, overriding Envoy default
	out.DnsLookupFamily = envoyclusterv3.Cluster_V4_PREFERRED

	if cc == nil {
		return
	}
	// if we have settings, use value from it
	switch cc.Settings.DnsLookupFamily {
	case settings.DnsLookupFamilyV4Preferred:
		out.DnsLookupFamily = envoyclusterv3.Cluster_V4_PREFERRED
	case settings.DnsLookupFamilyV4Only:
		out.DnsLookupFamily = envoyclusterv3.Cluster_V4_ONLY
	case settings.DnsLookupFamilyV6Only:
		out.DnsLookupFamily = envoyclusterv3.Cluster_V6_ONLY
	case settings.DnsLookupFamilyAuto:
		out.DnsLookupFamily = envoyclusterv3.Cluster_AUTO
	case settings.DnsLookupFamilyAll:
		out.DnsLookupFamily = envoyclusterv3.Cluster_ALL
	}
}

func translateAppProtocol(appProtocol ir.AppProtocol) map[string]*anypb.Any {
	typedExtensionProtocolOptions := map[string]*anypb.Any{}
	switch appProtocol {
	case ir.HTTP2AppProtocol:
		typedExtensionProtocolOptions["envoy.extensions.upstreams.http.v3.HttpProtocolOptions"] = proto.Clone(h2Options).(*anypb.Any)
	}
	return typedExtensionProtocolOptions
}

// initializeCluster creates a default envoy cluster with minimal configuration,
// that will then be augmented by various backend plugins
func initializeCluster(b *ir.BackendObjectIR) *envoyclusterv3.Cluster {
	// circuitBreakers := t.settings.GetGloo().GetCircuitBreakers()
	out := &envoyclusterv3.Cluster{
		Name:     b.ClusterName(),
		Metadata: new(envoycorev3.Metadata),
		//	CircuitBreakers:  getCircuitBreakers(upstream.GetCircuitBreakers(), circuitBreakers),
		//	LbSubsetConfig:   createLbConfig(upstream),
		//	HealthChecks:     hcConfig,
		//		OutlierDetection: detectCfg,
		// defaults to Cluster_USE_CONFIGURED_PROTOCOL
		// ProtocolSelection: envoyclusterv3.Cluster_ClusterProtocolSelection(upstream.GetProtocolSelection()),
		// this field can be overridden by plugins
		ConnectTimeout:                durationpb.New(ClusterConnectionTimeout),
		TypedExtensionProtocolOptions: translateAppProtocol(b.AppProtocol),

		// Http2ProtocolOptions:      getHttp2options(upstream),
		// IgnoreHealthOnHostRemoval: upstream.GetIgnoreHealthOnHostRemoval().GetValue(),
		//	RespectDnsTtl:             upstream.GetRespectDnsTtl().GetValue(),
		//	DnsRefreshRate:            dnsRefreshRate,
		//	PreconnectPolicy:          preconnect,
	}

	// proxyprotocol may be wiped by some plugins that transform transport sockets
	// see static and failover at time of writing.
	//	if upstream.GetProxyProtocolVersion() != nil {
	//
	//		tp, err := upstream_proxy_protocol.WrapWithPProtocol(out.GetTransportSocket(), upstream.GetProxyProtocolVersion().GetValue())
	//		if err != nil {
	//			errorList = append(errorList, err)
	//		} else {
	//			out.TransportSocket = tp
	//		}
	//	}
	//
	return out
}

func buildBlackholeCluster(b *ir.BackendObjectIR) *envoyclusterv3.Cluster {
	out := &envoyclusterv3.Cluster{
		Name:     b.ClusterName(),
		Metadata: new(envoycorev3.Metadata),
		ClusterDiscoveryType: &envoyclusterv3.Cluster_Type{
			Type: envoyclusterv3.Cluster_STATIC,
		},
		LoadAssignment: &envoyendpointv3.ClusterLoadAssignment{
			ClusterName: b.ClusterName(),
			Endpoints:   []*envoyendpointv3.LocalityLbEndpoints{},
		},
	}
	return out
}<|MERGE_RESOLUTION|>--- conflicted
+++ resolved
@@ -71,11 +71,7 @@
 	}
 
 	out := initializeCluster(backend)
-<<<<<<< HEAD
-	inlineEps := process.InitEnvoyBackend(context.TODO(), backend, out)
-=======
-	inlineEps := process.InitBackend(context.TODO(), *backend, out)
->>>>>>> e2227b43
+	inlineEps := process.InitEnvoyBackend(context.TODO(), *backend, out)
 	processDnsLookupFamily(out, t.CommonCols)
 
 	// now process backend policies
